/*********************************************************************
NoiseChisel - Detect and segment signal in a noisy dataset.
NoiseChisel is part of GNU Astronomy Utilities (Gnuastro) package.

Original author:
     Mohammad Akhlaghi <akhlaghi@gnu.org>
Contributing author(s):
Copyright (C) 2015, Free Software Foundation, Inc.

Gnuastro is free software: you can redistribute it and/or modify it
under the terms of the GNU General Public License as published by the
Free Software Foundation, either version 3 of the License, or (at your
option) any later version.

Gnuastro is distributed in the hope that it will be useful, but
WITHOUT ANY WARRANTY; without even the implied warranty of
MERCHANTABILITY or FITNESS FOR A PARTICULAR PURPOSE.  See the GNU
General Public License for more details.

You should have received a copy of the GNU General Public License
along with Gnuastro. If not, see <http://www.gnu.org/licenses/>.
**********************************************************************/
#include <config.h>

#include <stdio.h>
#include <errno.h>
#include <error.h>
#include <stdlib.h>
#include <string.h>

#include <gnuastro/fits.h>
#include <gnuastro/binary.h>
#include <gnuastro/threads.h>
#include <gnuastro/dimension.h>
#include <gnuastro/statistics.h>

#include <gnuastro-internal/timing.h>

#include "main.h"

#include "ui.h"
#include "sky.h"
#include "clumps.h"
#include "threshold.h"





/****************************************************************
 ************           Initial detection            ************
 ****************************************************************/
void
detection_initial(struct noisechiselparams *p)
{
  char *msg;
  uint8_t *b, *bf;
  struct timeval t0, t1;


  /* Get the starting time. */
  if(!p->cp.quiet)
    {
      gal_timing_report(NULL, "Starting to find initial detections.", 1);
      gettimeofday(&t0, NULL);
    }


  /* Find and apply the threshold on the input. */
  threshold_quantile_find_apply(p);
  if(p->detectionname)
    {
      p->binary->name="THRESHOLDED";
      gal_fits_img_write(p->binary, p->detectionname, NULL, PROGRAM_NAME);
      p->binary->name=NULL;
    }


  /* Erode the image. */
  if(!p->cp.quiet) gettimeofday(&t1, NULL);
  gal_binary_erode(p->binary, p->erode, p->erodengb==4 ? 1 : 2, 1);
  if(!p->cp.quiet)
    {
      asprintf(&msg, "Eroded %zu time%s (%zu-connectivity).", p->erode,
               p->erode>1?"s":"", p->erodengb);
      gal_timing_report(&t1, msg, 2);
      free(msg);
    }
  if(p->detectionname)
    {
      p->binary->name="ERODED";
      gal_fits_img_write(p->binary, p->detectionname, NULL, PROGRAM_NAME);
      p->binary->name=NULL;
    }


  /* Correct the no-erode values. */
  bf=(b=p->binary->array)+p->binary->size;
  do *b = *b==THRESHOLD_NO_ERODE_VALUE ? 1 : *b; while(++b<bf);


  /* Do the opening. */
  if(!p->cp.quiet) gettimeofday(&t1, NULL);
  gal_binary_open(p->binary, p->opening, p->openingngb==4 ? 1 : 2, 1);
  if(!p->cp.quiet)
    {
      asprintf(&msg, "Opened (depth: %zu, %s connectivity).",
              p->opening, p->openingngb==4 ? "4" : "8");
      gal_timing_report(&t1, msg, 2);
      free(msg);
    }


  /* Label the connected components. */
  p->numinitialdets=gal_binary_connected_components(p->binary, &p->olabel, 1);
  if(p->detectionname)
    {
      p->olabel->name="OPENED_AND_LABELED";
      gal_fits_img_write(p->olabel, p->detectionname, NULL, PROGRAM_NAME);
      p->olabel->name=NULL;
    }


  /* Report the ending of initial detection. */
  if(!p->cp.quiet)
    {
      asprintf(&msg, "%zu initial detections found.", p->numinitialdets);
      gal_timing_report(&t0, msg, 1);
      free(msg);
    }
}




















/****************************************************************
 ************            Pseudo detections           ************
 ****************************************************************/
/* Set all the pixels we don't need to Nan. */
static void
detection_pseudo_sky_or_det(struct noisechiselparams *p, uint8_t *w, int s0d1)
{
  int32_t *l=p->olabel->array;
  uint8_t *b=p->binary->array, *bf=b+p->binary->size;

  if(s0d1)
    /* Set all sky regions (label equal to zero) to zero, since a blank
       pixel is also non-zero, we don't need to check for blanks in this
       case. */
    do *w++ = *l++ ? *b : 0; while(++b<bf);
  else
    /* Set all detected pixels to 1. */
    do
      {
        *w++ = *l ? *l==GAL_BLANK_INT32 ? GAL_BLANK_UINT8 : 1 : *b;
        ++l;
      }
    while(++b<bf);
}





/* Copy the space of this tile into the full/large array. */
static void
detection_write_in_large(gal_data_t *tile, gal_data_t *copy)
{
  uint8_t *c=copy->array;
  GAL_TILE_PARSE_OPERATE(tile, NULL, 0, 0, {*i=*c++;});
}





/* Fill the holes and open on multiple threads to find the
   pseudo-detections. Ideally both these should be done immediately after
   each other on each large tile, but when the user wants to check the
   steps, we need to break out of the threads at each step. */
struct fho_params
{
  int                    step;
  uint8_t          *copyspace;
  gal_data_t         *workbin;
  gal_data_t         *worklab;
  struct noisechiselparams *p;
};

static void *
detection_fill_holes_open(void *in_prm)
{
  struct gal_threads_params *tprm=(struct gal_threads_params *)in_prm;
  struct fho_params *fho_prm=(struct fho_params *)(tprm->params);
  struct noisechiselparams *p=fho_prm->p;

  void *tarray;
  gal_data_t *tile, *copy, *tblock;
  size_t i, dsize[]={1,1,1,1,1,1,1,1,1,1}; /* For upto 10-Dimensions! */


  /* A temporary data structure to wrap around the copy space. Note that
     the initially allocated space for this tile is only 1 pixel! */
  copy=gal_data_alloc(NULL, GAL_TYPE_UINT8, p->input->ndim, dsize,
                      NULL, 0, -1, NULL, NULL, NULL);
  free(copy->array);
  copy->array=&fho_prm->copyspace[p->maxltcontig*tprm->id];


  /* Go over all the tiles given to this thread. */
  for(i=0; tprm->indexs[i] != GAL_BLANK_SIZE_T; ++i)
    {
      /* For easy reading. */
      tile=&p->ltl.tiles[tprm->indexs[i]];

      /* Change the tile pointers (temporarily). */
      tarray=tile->array;
      tblock=tile->block;
      tile->array=gal_tile_block_relative_to_other(tile, fho_prm->workbin);
      tile->block=fho_prm->workbin;

      /* Copy the tile into the contiguous patch of memory to work on, but
         first reset the size element so `gal_data_copy_to_allocated' knows
         there is enough space. */
      copy->size=p->maxltcontig;
      gal_data_copy_to_allocated(tile, copy);

      /* Fill the holes in this tile: holes with maximal connectivity means
         that they are most strongly bounded. */
      gal_binary_fill_holes(copy, copy->ndim, -1);
      if(fho_prm->step==1)
        {
          detection_write_in_large(tile, copy);
          tile->array=tarray;
          tile->block=tblock;
          continue;
        }

      /* Open all the regions. */
      gal_binary_open(copy, 1, 1, 1);

      /* Write the copied region back into the large input and AFTERWARDS,
         correct the tile's pointers, the pointers must not be corrected
         before writing the copy. */
      detection_write_in_large(tile, copy);
      tile->array=tarray;
      tile->block=tblock;
    }


  /* Clean up. */
  copy->array=NULL;
  gal_data_free(copy);


  /* Wait until all the threads finish and return. */
  if(tprm->b) pthread_barrier_wait(tprm->b);
  return NULL;
}





/* We have the thresholded image (with blank values for regions that should
   not be used). Find the pseudo-detections in those regions. */
static size_t
detection_pseudo_find(struct noisechiselparams *p, gal_data_t *workbin,
                      gal_data_t *worklab, int s0d1)
{
  gal_data_t *bin;
  struct fho_params fho_prm={0, NULL, workbin, worklab, p};


  /* Set all the initial detected pixels to blank values. */
  detection_pseudo_sky_or_det(p, workbin->array, s0d1);
  if(p->detectionname)
    {
      workbin->name = s0d1 ? "DTHRESH-ON-DET" : "DTHRESH-ON-SKY";
      gal_fits_img_write(workbin, p->detectionname, NULL, PROGRAM_NAME);
      workbin->name=NULL;
    }


  /* Allocate the space necessary to work on each tile (to avoid having to
     allocate it it separately for each tile and within each
     thread. `maxltcontig' is the maximum contiguous patch of memory needed
     to store all tiles. Finally, since we are working on a `uint8_t' type,
     the size of each element is only 1 byte. */
  fho_prm.copyspace=gal_data_malloc_array(GAL_TYPE_UINT8,
                                          p->cp.numthreads*p->maxltcontig,
                                          __func__, "fho_prm.copyspace");


  /* Fill the holes and open on each large tile. When no check image is
     requested, the two steps can be done independently on each tile, but
     when a check image is requested, we need to break out of the thread
     spinning function to save the full image then continue it. */
  if( p->detectionname )
    {
      /* Necessary initializations. */
      bin=gal_data_copy(workbin); /*  - Temporary array for demonstration.  */
      fho_prm.workbin=bin;        /*  - To pass onto the thread.            */
      fho_prm.step=1;             /*  - So we can break out of the threads. */

      /* Do each step. */
      while(fho_prm.step<3)
        {
          /* Put a copy of `workbin' into `bin' for every step (only
             necessary for the second step and after). For the first time
             it was already copied.*/
          if(fho_prm.step>1)
            memcpy(bin->array, workbin->array, workbin->size);

          /* Do the respective step. */
          gal_threads_spin_off(detection_fill_holes_open, &fho_prm,
                               p->ltl.tottiles, p->cp.numthreads);

          /* Set the extension name based on the step. */
          switch(fho_prm.step)
            {
            case 1:
              bin->name="HOLES-FILLED";
              break;
            case 2:
              bin->name="OPENED";
              break;
            default:
              error(EXIT_FAILURE, 0, "%s: a bug! Please contact us at %s so "
                    "we can address the issue. the value %d is not "
                    "recognized.", __func__, PACKAGE_BUGREPORT, fho_prm.step);
            }

          /* Write the temporary array into the check image. */
          gal_fits_img_write(bin, p->detectionname, NULL, PROGRAM_NAME);

          /* Increment the step counter. */
          ++fho_prm.step;
        }

      /* Clean up: the array in `bin' should just be replaced with that in
         `workbin' because it is used in later steps. */
      free(workbin->array);
      workbin->array=bin->array;
      bin->name=bin->array=NULL;
      gal_data_free(bin);
    }
  else
    gal_threads_spin_off(detection_fill_holes_open, &fho_prm,
                         p->ltl.tottiles, p->cp.numthreads);

  /* Clean up. */
  free(fho_prm.copyspace);


  /* Label all regions, but first, deal with the blank pixels in the
     `workbin' dataset when working on the Sky. Recall that in this case,
     the blank pixels are the detections. On the Sky image, blank should be
     set to 1 (because we want the detected objects to have the same labels
     as the pseudo-detections that cover them). This will allow us to later
     remove these pseudo-detections.
  if(s0d1==0)
    {
      bf=(b=workbin->array)+workbin->size;
      do if(*b==GAL_BLANK_UINT8) *b = !s0d1; while(++b<bf);
    }
  */
  return gal_binary_connected_components(workbin, &worklab, 1);
}





/* Write the S/N tables to a file. */
static void
detection_sn_write_to_file(struct noisechiselparams *p, gal_data_t *sn,
                           gal_data_t *snind, int s0d1D2)
{
  char *str;
  gal_list_str_t *comments=NULL;

  /* Comment for extension on further explanation. */
  asprintf(&str, "See also: `%s' HDU of output with "
           "`--checkdetection'", ( s0d1D2<2
                                   ? "PSEUDOS-FOR-SN": "DILATED" ));
  gal_list_str_add(&comments, str, 0);


  /* Description comment. */
  str = ( s0d1D2
          ? ( s0d1D2==2
              ? "S/N of grown detections."
              : "Pseudo-detection S/N over initial detections." )
          : "Pseudo-detection S/N over initial undetections.");
  gal_list_str_add(&comments, str, 1);


  /* Set the file name. */
  str = ( s0d1D2
          ? ( s0d1D2==2 ? p->detsn_D_name : p->detsn_d_name )
          : p->detsn_s_name );
  threshold_write_sn_table(p, sn, snind, str, comments);
  gal_list_str_free(comments, 1);


  /* Abort NoiseChisel if the user asked for it. */
  if(s0d1D2==2 && !p->continueaftercheck)
    ui_abort_after_check(p, p->detsn_s_name, p->detsn_d_name,
                         "pseudo-detection and grown/final detection S/N "
                         "values in a table");
}






static gal_data_t *
detection_sn(struct noisechiselparams *p, gal_data_t *worklab, size_t num,
             int s0d1D2, char *extname)
{
  float *snarr;
  uint8_t *flag;
  size_t tablen=num+1;
  gal_data_t *sn, *snind;
  int32_t *plabend, *indarr=NULL;
  double ave, err, *xy, *brightness;
  size_t ind, ndim=p->input->ndim, xyncols=1+ndim;
  size_t i, *area, counter=0, *dsize=p->input->dsize;
  float *img=p->input->array, *f=p->input->array, *ff=f+p->input->size;
  int32_t *plab = worklab->array, *dlab = s0d1D2 ? NULL : p->olabel->array;
  size_t *coord=gal_data_malloc_array(GAL_TYPE_SIZE_T, ndim, __func__,
                                      "coord");


  /* Sanity check. */
  if(p->input->type!=GAL_TYPE_FLOAT32)
    error(EXIT_FAILURE, 0, "%s: the input dataset must be float32 type, "
          "it is %s", __func__, gal_type_name(p->input->type, 1));
  if(!isnan(GAL_BLANK_FLOAT32))
    error(EXIT_FAILURE, 0, "%s: only a NaN value is recognized for blank "
          "floating point data types, the blank value is defined to be %f",
          __func__, GAL_BLANK_FLOAT32);
  if(ndim!=2)
    error(EXIT_FAILURE, 0, "%s: only 2D datasets are acceptable, your input "
          "is %zu dimensions", __func__, ndim);


  /* Allocate all the necessary arrays, note that since we want to put each
     object's information into the same index, the number of allocated
     spaces has to be `tablen=num+1'. */
  area       = gal_data_calloc_array(GAL_TYPE_SIZE_T,  tablen, __func__,
                                     "area");
  brightness = gal_data_calloc_array(GAL_TYPE_FLOAT64, tablen, __func__,
                                     "brightness");
  xy         = gal_data_calloc_array(GAL_TYPE_FLOAT64, xyncols*tablen,
                                     __func__, "xy");
  flag       = ( s0d1D2==0
                 ? gal_data_calloc_array(GAL_TYPE_UINT8, tablen, __func__,
                                         "flag")
                 : NULL );
  sn         = gal_data_alloc(NULL, GAL_TYPE_FLOAT32, 1, &tablen, NULL, 1,
                              p->cp.minmapsize, "SIGNAL-TO-NOISE", "ratio",
                              NULL);
  snind      = ( p->checkdetsn==0 ? NULL
                 : gal_data_alloc(NULL, GAL_TYPE_INT32, 1, &tablen, NULL, 1,
                                  p->cp.minmapsize, "LABEL", "counter",
                                  NULL) );

  /* Go over all the pixels and get the necessary information. */
  do
    {
      /* All this work is only necessary when we are actually on a
         pseudo-detection label: it is non-zero and not blank. */
      if(*plab && ( (p->input->flag | GAL_DATA_FLAG_HASBLANK)
                    && *plab!=GAL_BLANK_INT32 ) )
        {
          /* For Sky pseudo-detections we'll start to see if it has already
             been determined that the object lies over a detected object or
             not. If it does, then just ignore it. */
          if(s0d1D2==0)
            {
              if( flag[*plab] ) { ++plab; ++dlab; continue; }
              else if(*dlab)    /* We are on a detection. */
                { flag[*plab]=1; area[*plab]=0; ++plab; ++dlab; continue; }
            }

          /* If we are on a blank pixel, ignore this pixel. */
          if( isnan(*f) ) { ++plab; if(s0d1D2==0) ++dlab; continue; }

          /* Save all the necessary values. */
          ++area[*plab];
          brightness[*plab] += *f;
          if( *f > 0.0f )  /* For calculatiing the approximate center, */
            {              /* necessary for calculating Sky and STD.   */
              xy[*plab*xyncols  ] += *f;
              xy[*plab*xyncols+1] += (double)((f-img)/dsize[1]) * *f;
              xy[*plab*xyncols+2] += (double)((f-img)%dsize[1]) * *f;
            }
        }

      /* Increment the other two labels. */
      ++plab;
      if(s0d1D2==0) ++dlab;
    }
  while(++f<ff);


  /* A small sanity check.
  {
    size_t i;
    for(i=1;i<num+1;++i)
      printf("%zu (%u): %-5zu %-13.3f %-13.3f %-13.3f %-13.3f\n", i, flag[i],
             area[i], brightness[i], xy[i*xyncols], xy[i*xyncols+1],
             xy[i*xyncols+2]);
  }
  */


  /* If the user wants to see the steps (on the background) and we are
     working on pseudo-detections, remove those that will not be used in
     the final quantile calculation. */
  if(p->detectionname)
    {
      if(s0d1D2<2)
        {
          plabend = (plab=worklab->array) + worklab->size;
          do
            if( *plab!=GAL_BLANK_INT32
                && ( area[*plab]<p->detsnminarea || brightness[*plab]<0) )
              *plab=0;
          while(++plab<plabend);
        }
      worklab->name=extname;
      gal_fits_img_write(worklab, p->detectionname, NULL, PROGRAM_NAME);
      worklab->name=NULL;
    }


  /* Calculate the signal to noise for successful detections: */
  snarr=sn->array;
  if(snind) indarr=snind->array;
  if(s0d1D2) { snarr[0]=NAN; if(snind) indarr[0]=GAL_BLANK_INT32; }
  for(i=1;i<tablen;++i)
    {
      ave=brightness[i]/area[i];
      if( area[i]>p->detsnminarea && ave>0.0f && xy[i*xyncols]>0.0f )
        {
          /* Get the flux weighted center coordinates. */
          coord[0]=GAL_DIMENSION_FLT_TO_INT( xy[i*xyncols+1]/xy[i*xyncols] );
          coord[1]=GAL_DIMENSION_FLT_TO_INT( xy[i*xyncols+2]/xy[i*xyncols] );

          /* Calculate the Sky and Sky standard deviation on this tile. */
          ave -= ((float *)(p->sky->array))[
                         gal_tile_full_id_from_coord(&p->cp.tl, coord) ];
          err  = ((float *)(p->std->array))[
                         gal_tile_full_id_from_coord(&p->cp.tl, coord) ];

          /* If the image was already sky subtracted, the second power of
             the error needs to be doubled. */
          err *= p->skysubtracted ? err : 2.0f*err;

          /* Correct the index in the sn to store the Signal to noise
             ratio. When we are dealing with the noise, we only want the
             non-zero signal to noise values, so we will just use a
             counter. But for initial detections, it is very important that
             their Signal to noise ratio be placed in the same index as
             their label. */
          ind = s0d1D2 ? i : counter++;
          if(snind) indarr[ind]=i;
          snarr[ind] = ( sqrt( (float)(area[i])/p->cpscorr )
                         * ave / sqrt(ave+err) );
        }
      else
        /* In detection pseudo-detections, order matters, so we will set
           all non-usable values to blank. */
        if(s0d1D2)
          {
            snarr[i]=NAN;
            if(snind) indarr[i]=GAL_BLANK_INT32;;
          }
    }


  /* If we are in Sky mode, the sizes have to be corrected */
  if(s0d1D2==0)
    {
      sn->dsize[0]=sn->size=counter;
      if(snind) snind->dsize[0]=snind->size=counter;
    }


  /* If the user wanted a list of S/N values for all pseudo-detections,
     save it. */
  if(snind) detection_sn_write_to_file(p, sn, snind, s0d1D2);


  /* Clean up and return. */
  free(xy);
  free(area);
  free(coord);
  free(brightness);
  if(flag) free(flag);
  if(snind) gal_data_free(snind);
  return sn;
}





/* ONLY FOR PSEUDO DETECTIONS: remove pseudo-detections that have a small
   S/N from the binary image (the labeled image will be left untouched). */
static void
detection_pseudo_remove_low_sn(struct noisechiselparams *p,
                               gal_data_t *workbin, gal_data_t *worklab,
                               gal_data_t *sn)
{
  size_t i;
  float *snarr=sn->array;
  uint8_t *b=workbin->array;
  int32_t *l=worklab->array, *lf=l+worklab->size;
  uint8_t *keep=gal_data_calloc_array(GAL_TYPE_UINT8, sn->size, __func__,
                                      "keep");

  /* Specify the new labels for those that must be kept/changed. Note that
     when an object didn't have an S/N, its S/N was given a value of NaN
     (which will fail on any condition), so it acts as if it had an S/N
     lower than the required value. */
  for(i=0;i<sn->size;++i)
    if( snarr[i] > p->detsnthresh ) keep[i]=1;


  /* Go over the pseudo-detection labels and only keep those that must be
     kept (using the new labels) in the binary array. */
  if( p->input->flag & GAL_DATA_FLAG_HASBLANK )
    do
      *b++ = *l == GAL_BLANK_INT32 ? GAL_BLANK_UINT8 : keep[ *l ] > 0;
    while(++l<lf);
  else
    do *b++ = keep[ *l ] > 0; while(++l<lf);


  /* If the user wanted to see the steps. */
  if(p->detectionname)
    {
      workbin->name="TRUE-PSEUDOS";
      gal_fits_img_write(workbin, p->detectionname, NULL,
                         PROGRAM_NAME);
      workbin->name=NULL;
    }

  /* Clean up: */
  free(keep);
}






/* Find and do the necessary work on pseudo-detections. */
static gal_data_t *
detection_pseudo_real(struct noisechiselparams *p)
{
  char *msg;
  size_t numpseudo;
  struct timeval t1;
  gal_data_t *sn, *quant, *workbin, *worklab;

  /* Allocate the space for the working datasets. */
  worklab=gal_data_copy(p->olabel);
  workbin=gal_data_alloc(NULL, GAL_TYPE_UINT8, p->input->ndim,
                         p->input->dsize, p->input->wcs, 0, p->cp.minmapsize,
                         NULL, NULL, NULL);
  workbin->flag=p->input->flag;


  /* Over the Sky: find the pseudo-detections and make the S/N table. */
  if(!p->cp.quiet) gettimeofday(&t1, NULL);
  numpseudo=detection_pseudo_find(p, workbin, worklab, 0);
  sn=detection_sn(p, worklab, numpseudo, 0, "PSEUDOS-FOR-SN");


  /* A small sanity check */
  if( sn->size < p->minnumfalse)
    error(EXIT_FAILURE, 0, "only %zu pseudo-detections could be found over "
          "the sky region to estimate an S/N. This is less than %zu (value "
          "to `--minnumfalse' option). Please adjust parameters like "
          "`--dthresh', `--detsnminarea', or make sure that there actually "
          "is sufficient sky area after initial detection. You can use "
          "`--checkdetection' to see every step until this point", sn->size,
          p->minnumfalse);


  /* Get the S/N quantile and report it if we are in non-quiet mode. */
  quant=gal_statistics_quantile(sn, p->detquant, 1);
  p->detsnthresh = *((float *)(quant->array));
  if(!p->cp.quiet)
    {
      asprintf(&msg, "Pseudo-det S/N: %.2f (%.2f quant of %zu).",
               p->detsnthresh, p->detquant, sn->size);
      gal_timing_report(&t1, msg, 2);
      free(msg);
    }
  gal_data_free(sn);
  gal_data_free(quant);


  /* Over the detections: find pseudo-detections and make S/N table. */
  if(!p->cp.quiet) gettimeofday(&t1, NULL);
  numpseudo=detection_pseudo_find(p, workbin, worklab, 1);
  sn=detection_sn(p, worklab, numpseudo, 1, "PSEUDOS-FOR-SN");


  /* Remove the pseudo detections with a low S/N. */
  detection_pseudo_remove_low_sn(p, workbin, worklab, sn);


  /* Clean up and return. */
  gal_data_free(sn);
  gal_data_free(worklab);
  return workbin;
}





/* This is for the final detections (grown) detections. */
static size_t
detection_final_remove_small_sn(struct noisechiselparams *p,
                                gal_data_t *workbin, size_t num)
{
  size_t i;
  int8_t *b;
  float *snarr;
  gal_data_t *sn, *snind;
  int32_t *l, *lf, curlab=1;
  gal_list_str_t *comments=NULL;
  int32_t *newlabs=gal_data_calloc_array(GAL_TYPE_INT32, num+1, __func__,
                                         "newlabs");

  /* Get the Signal to noise ratio of all detections. */
  sn=detection_sn(p, p->olabel, num, 2, "DILATED");


  /* Only keep the objects with an S/N above the pseudo-detection limit. */
  snarr=sn->array;
  for(i=1;i<num+1;++i)
    newlabs[i] = snarr[i] > p->detsnthresh ? curlab++ : 0;


  /* Go over the labeled image and correct the labels. */
  b=workbin->array;
  lf=(l=p->olabel->array)+p->olabel->size;
  if( p->input->flag & GAL_DATA_FLAG_HASBLANK )
    {
      do
        {
          if( *l != GAL_BLANK_INT32 )
            *b = (*l=newlabs[ *l ]) > 0;
          ++b;
        }
      while(++l<lf);
    }
  else do *b++ = (*l=newlabs[ *l ]) > 0; while(++l<lf);


  /* Save the S/N values if the user asked for them. */
  if(p->detsn_D_name)
    {
      /* Make the S/N index array. */
      snind=gal_data_alloc(NULL, GAL_TYPE_INT32, 1, &num, NULL, 0,
                           p->cp.minmapsize, NULL, NULL, NULL);

      /* Fill in the indexs. Note that the S/N array had num+1 elements, so
         we also want to shift them back by one element, so we also need to
         correct its size. */
      l=snind->array;
      sn->size = sn->dsize[0] = num;
      for(i=0;i<num;++i) { l[i]=i+1; snarr[i]=snarr[i+1]; }

      /* Make the comments, then write the table. */
      gal_list_str_add(&comments, "See also: `DILATED' "
                       "HDU of output with `--checkdetection'.", 1);
      gal_list_str_add(&comments, "S/N of finally grown detections.", 1);


      threshold_write_sn_table(p, sn, snind, p->detsn_D_name, comments);
      gal_list_str_free(comments, 1);

    }


  /* Clean up and return. */
  free(newlabs);
  gal_data_free(sn);
  return curlab-1;
}



















/****************************************************************
 ************        Removing false detections       ************
 ****************************************************************/
static size_t
detection_remove_false_initial(struct noisechiselparams *p,
                               gal_data_t *workbin)
{
  size_t i;
  uint8_t *b=workbin->array;
  int32_t *l=p->olabel->array, *lf=l+p->olabel->size, curlab=1;
  int32_t *newlabels=gal_data_calloc_array(GAL_TYPE_UINT32,
                                           p->numinitialdets+1, __func__,
                                           "newlabels");


  /* Find the new labels for all the existing labels. Recall that
     `newlabels' was initialized to zero, so any label that is not given a
     new label here will be automatically removed. After the first pixel of
     a label overlaps with dbyt[i], we don't need to check the rest of that
     object's pixels. At this point, tokeep is only binary: 0 or 1.

     Note that the zeroth element of tokeep can also be non zero, this is
     because the holes of the labeled regions might be filled during
     filling the holes, but have not been filled in the original labeled
     array. They are not important so you can just ignore them. */
  do
    {
      if( *l && *l!=GAL_BLANK_INT32 )
        {
          newlabels[ *l ] =
            newlabels[ *l ]     /* Have we already checked this label?    */
            ? 1                 /* Yes we have. Just set it to 1.         */
            : *b;               /* No we haven't, check pseudo-detection. */
        }
      ++b;
    }
  while(++l<lf);
  newlabels[0]=0;


  /* Now that we know which labels to keep, set the new labels for the
     detections that must be kept. */
  for(i=0;i<p->numinitialdets;++i) if(newlabels[i]) newlabels[i] = curlab++;


  /* Replace the byt and olab values with their proper values. If the user
     doesn't want to grow, then change the labels in `lab' too. Otherwise,
     you don't have to worry about the label array. After dilation a new
     labeling will be done and the whole labeled array will be re-filled.*/
  b=workbin->array; l=p->olabel->array;
  if(p->detgrowquant==1.0f)          /* We need the binary array even when */
    do                               /* there is no growth: the binary     */
      {                              /* array is used for estimating the   */
        if(*l!=GAL_BLANK_INT32)      /* Sky and its STD. */
          *b = ( *l = newlabels[ *l ] ) > 0;
        ++b;
      }
    while(++l<lf);
  else
    do
      {
        if(*l!=GAL_BLANK_INT32)
          *b = newlabels[ *l ] > 0;
        ++b;
      }
    while(++l<lf);


  /* Clean up and return. */
  free(newlabels);
  return curlab-1;
}





static size_t
detection_quantile_expand(struct noisechiselparams *p, gal_data_t *workbin)
{
  int32_t *o, *of;
  size_t *d, counter=0, numexpanded;
  float *i, *e_th, *arr=p->conv->array;
  gal_data_t *exp_thresh_full, *diffuseindexs;
  uint8_t *b=workbin->array, *bf=b+workbin->size;

  /* Expand the threshold values (from one value for each tile) to the
     whole dataset. Since we know the tiles cover the whole image, we don't
     neeed to initialize or check for blanks.*/
  exp_thresh_full=gal_tile_block_write_const_value(p->expand_thresh,
                                                   p->cp.tl.tiles, 0, 0);

  /* Count the pixels that must be expanded. */
  e_th=exp_thresh_full->array;
  do { if(*b++==0 && *arr>*e_th) ++counter; ++arr; ++e_th; } while(b<bf);

  /* Allocate the space necessary to keep all the index of all the pixels
     that must be expanded and re-initialize the necessary pointers. */
  diffuseindexs=gal_data_alloc(NULL, GAL_TYPE_SIZE_T, 1, &counter, NULL, 0,
                               p->cp.minmapsize, NULL, NULL, NULL);

  /* Fill in the diffuse indexs and initialize the objects dataset. */
  b=workbin->array;
  arr=p->conv->array;
  d=diffuseindexs->array;
  e_th=exp_thresh_full->array;
  of=(o=p->olabel->array)+p->olabel->size;
  do
    {
      /* If the binary value is 1, then we want an initial label of 1 (the
         object is already detected). If it isn't, then we only want it if
         it is above the threshold. */
      *o = *b==1 ? 1 : ( *arr>*e_th ? CLUMPS_INIT : 0);
      if(*b==0 && *arr>*e_th)
        *d++ = o - (int32_t *)(p->olabel->array);

      /* Increment the points and go onto the next pixel. */
      ++b;
      ++arr;
      ++e_th;
    }
  while(++o<of);

  /* Expand the detections. */
  clumps_grow(p->olabel, diffuseindexs, 0);

  /* Only keep the 1 valued pixels in the binary array and fill its
     holes. */
  o=p->olabel->array;
  bf=(b=workbin->array)+workbin->size;
  do *b = (*o++ == 1); while(++b<bf);
  workbin=gal_binary_dilate(workbin, 1, 1, 1);
  gal_binary_fill_holes(workbin, 1, p->detgrowmaxholesize);

  /* Get the labeled image. */
  numexpanded=gal_binary_connected_components(workbin, &p->olabel, 8);

  /* Set all the input's blank pixels to blank in the labeled and binary
     arrays. */
  if( gal_blank_present(p->input, 1) )
    {
      b=workbin->array;
      i=p->input->array;
      of=(o=p->olabel->array)+p->olabel->size;
      do
        {
          if(isnan(*i++))
            {
              *o=GAL_BLANK_INT32;
              *b=GAL_BLANK_UINT8;
            }
          ++b;
        }
      while(++o<of);
    }

  /* Clean up and return */
  gal_data_free(exp_thresh_full);
  return numexpanded;
}





/* The initial detection has been done, now we want to remove false
   detections. */
void
detection(struct noisechiselparams *p)
{
  char *msg;
  gal_data_t *workbin;
  struct timeval t0, t1;
  size_t num_true_initial;

  /* Report for the user. */
  if(!p->cp.quiet)
    {
      gal_timing_report(NULL, "Starting to find/remove false detections.", 1);
      gettimeofday(&t0, NULL);
    }


  /* Find the Sky and its Standard Deviation from the initial detectios. */
  if(!p->cp.quiet) gettimeofday(&t1, NULL);
  sky_and_std(p, p->detskyname);
  if(!p->cp.quiet)
    gal_timing_report(&t1, "Initial (crude) Sky and its STD found.", 2);


  /* Apply the sky threshold. */
  if(!p->cp.quiet) gettimeofday(&t1, NULL);
  threshold_apply(p, p->sky->array, p->std->array, THRESHOLD_SKY_STD);
  if(!p->cp.quiet)
    {
      asprintf(&msg, "Pseudo-detection thresh (%.3f sigma) applied.",
               p->dthresh);
      gal_timing_report(&t1, msg, 2);
      free(msg);
    }


  /* Find the real pseudo-detections. */
  if(!p->cp.quiet) gettimeofday(&t1, NULL);
  workbin=detection_pseudo_real(p);


  /* Only keep the initial detections that overlap with the real
     pseudo-detections. */
  if(!p->cp.quiet) gettimeofday(&t1, NULL);
  num_true_initial=detection_remove_false_initial(p, workbin);
  if(!p->cp.quiet)
    {
      asprintf(&msg, "%zu false initial detections removed.",
               p->numinitialdets - num_true_initial);
      gal_timing_report(&t1, msg, 2);
      free(msg);
    }


<<<<<<< HEAD
  /* If the user asked for dilation, then apply it. */
  if(!p->cp.quiet) gettimeofday(&t1, NULL);
  if(p->dilate)
    {
      gal_binary_dilate(workbin, p->dilate, p->dilatengb==4 ? 1 : 2 , 1);
      num_true_initial = gal_binary_connected_components(workbin, &p->olabel,
                                                         8);
    }
  if(!p->cp.quiet)
    {
      asprintf(&msg, "%zu detections after %zu dilation%s",
              num_true_initial, p->dilate, p->dilate>1 ? "s." : ".");
      gal_timing_report(&t1, msg, 2);
=======
  /* If the user asked for dilation/expansion, then apply it and report the
     final number of detections. */
  if(!p->cp.quiet) gettimeofday(&t1, NULL);
  if(p->detgrowquant!=1.0f)
    num_true_initial=detection_quantile_expand(p, workbin);
  if(!p->cp.quiet)
    {
      if(p->detgrowquant==1.0f)
        asprintf(&msg, "%zu detections with no growth.", num_true_initial);
      else
        asprintf(&msg, "%zu detections after growth to %.3f quantile.",
                 num_true_initial, p->detgrowquant);
      gal_timing_report(&t0, msg, 2);
>>>>>>> 9738849c
      free(msg);
    }


  /* When the final (grown or over-all object) detection's S/N is less than
     the pseudo-detection's S/N limit, the object is false. For a real
     detection, the actual object S/N should be higher than any of its
     pseudo-detection because it has a much larger area (and possibly more
     flux under it).  So when the final S/N is smaller than the minimum
     acceptable S/N threshold, we have a false pseudo-detection. */
  p->numdetections = ( p->cleangrowndet
                       ?  detection_final_remove_small_sn(p, workbin,
                                                          num_true_initial)
                       : num_true_initial );
  if(!p->cp.quiet)
    {
      asprintf(&msg, "%zu final true detections.", p->numdetections);
      gal_timing_report(&t0, msg, 1);
      free(msg);
    }
  if(p->detectionname)
    {
      p->olabel->name="DETECTION-FINAL";
      gal_fits_img_write(p->olabel, p->detectionname, NULL,
                         PROGRAM_NAME);
      p->olabel->name=NULL;
    }


  /* p->binary was used to keep the initial pseudo-detection threshold. But
     we don't need it any more, so we'll just free it and put the `workbin'
     array in its place. Note that `workbin' has a map of all the detected
     objects, which is still necessary during NoiseChisel. */
  gal_data_free(p->binary);
  p->binary=workbin;


  /* The initial Sky and Sky STD values were only for detection. */
  gal_data_free(p->sky);
  gal_data_free(p->std);
  p->sky = p->std = NULL;


  /* If the user wanted to check the threshold and hasn't called
     `continueaftercheck', then stop NoiseChisel. */
  if(p->detectionname && !p->continueaftercheck)
    ui_abort_after_check(p, p->detectionname, NULL,
                         "showing all detection steps");
}<|MERGE_RESOLUTION|>--- conflicted
+++ resolved
@@ -1054,21 +1054,6 @@
     }
 
 
-<<<<<<< HEAD
-  /* If the user asked for dilation, then apply it. */
-  if(!p->cp.quiet) gettimeofday(&t1, NULL);
-  if(p->dilate)
-    {
-      gal_binary_dilate(workbin, p->dilate, p->dilatengb==4 ? 1 : 2 , 1);
-      num_true_initial = gal_binary_connected_components(workbin, &p->olabel,
-                                                         8);
-    }
-  if(!p->cp.quiet)
-    {
-      asprintf(&msg, "%zu detections after %zu dilation%s",
-              num_true_initial, p->dilate, p->dilate>1 ? "s." : ".");
-      gal_timing_report(&t1, msg, 2);
-=======
   /* If the user asked for dilation/expansion, then apply it and report the
      final number of detections. */
   if(!p->cp.quiet) gettimeofday(&t1, NULL);
@@ -1081,8 +1066,7 @@
       else
         asprintf(&msg, "%zu detections after growth to %.3f quantile.",
                  num_true_initial, p->detgrowquant);
-      gal_timing_report(&t0, msg, 2);
->>>>>>> 9738849c
+      gal_timing_report(&t1, msg, 2);
       free(msg);
     }
 
