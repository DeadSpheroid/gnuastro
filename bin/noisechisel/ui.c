/*********************************************************************
NoiseChisel - Detect and segment signal in a noisy dataset.
NoiseChisel is part of GNU Astronomy Utilities (Gnuastro) package.

Original author:
     Mohammad Akhlaghi <akhlaghi@gnu.org>
Contributing author(s):
Copyright (C) 2015, Free Software Foundation, Inc.

Gnuastro is free software: you can redistribute it and/or modify it
under the terms of the GNU General Public License as published by the
Free Software Foundation, either version 3 of the License, or (at your
option) any later version.

Gnuastro is distributed in the hope that it will be useful, but
WITHOUT ANY WARRANTY; without even the implied warranty of
MERCHANTABILITY or FITNESS FOR A PARTICULAR PURPOSE.  See the GNU
General Public License for more details.

You should have received a copy of the GNU General Public License
along with Gnuastro. If not, see <http://www.gnu.org/licenses/>.
**********************************************************************/
#include <config.h>

#include <argp.h>
#include <errno.h>
#include <error.h>
#include <stdio.h>
#include <string.h>

#include <gnuastro/wcs.h>
#include <gnuastro/fits.h>
#include <gnuastro/blank.h>
#include <gnuastro/threads.h>
#include <gnuastro/dimension.h>

#include <gnuastro-internal/timing.h>
#include <gnuastro-internal/options.h>
#include <gnuastro-internal/checkset.h>
#include <gnuastro-internal/fixedstringmacros.h>

#include "main.h"

#include "ui.h"
#include "authors-cite.h"





/**************************************************************/
/*********      Argp necessary global entities     ************/
/**************************************************************/
/* Definition parameters for the Argp: */
const char *
argp_program_version = PROGRAM_STRING "\n"
                       GAL_STRINGS_COPYRIGHT
                       "\n\nWritten/developed by "PROGRAM_AUTHORS;

const char *
argp_program_bug_address = PACKAGE_BUGREPORT;

static char
args_doc[] = "ASTRdata";

const char
doc[] = GAL_STRINGS_TOP_HELP_INFO PROGRAM_NAME" Detects and segments signal "
  "that is deeply burried in noise. It employs a noise-based detection and "
  "segmentation method enabling it to be very resilient to the rich diversity "
  "of shapes in astronomical targets.\n"
  GAL_STRINGS_MORE_HELP_INFO
  /* After the list of options: */
  "\v"
  PACKAGE_NAME" home page: "PACKAGE_URL;




















/**************************************************************/
/*********    Initialize & Parse command-line    **************/
/**************************************************************/
static void
ui_initialize_options(struct noisechiselparams *p,
                      struct argp_option *program_options,
                      struct argp_option *gal_commonopts_options)
{
  size_t i;
  struct gal_options_common_params *cp=&p->cp;


  /* Set the necessary common parameters structure. */
  cp->poptions           = program_options;
  cp->program_name       = PROGRAM_NAME;
  cp->program_exec       = PROGRAM_EXEC;
  cp->program_bibtex     = PROGRAM_BIBTEX;
  cp->program_authors    = PROGRAM_AUTHORS;
  cp->numthreads         = gal_threads_number();
  cp->coptions           = gal_commonopts_options;

  /* Modify common options. */
  for(i=0; !gal_options_is_last(&cp->coptions[i]); ++i)
    {
      /* Select individually. */
      switch(cp->coptions[i].key)
        {
        case GAL_OPTIONS_KEY_LOG:
        case GAL_OPTIONS_KEY_TYPE:
        case GAL_OPTIONS_KEY_SEARCHIN:
        case GAL_OPTIONS_KEY_IGNORECASE:
          cp->coptions[i].flags=OPTION_HIDDEN;
          break;

        case GAL_OPTIONS_KEY_TILESIZE:
        case GAL_OPTIONS_KEY_MINMAPSIZE:
        case GAL_OPTIONS_KEY_NUMCHANNELS:
        case GAL_OPTIONS_KEY_INTERPNUMNGB:
        case GAL_OPTIONS_KEY_REMAINDERFRAC:
          cp->coptions[i].mandatory=GAL_OPTIONS_MANDATORY;
          break;

        case GAL_OPTIONS_KEY_TABLEFORMAT:
          cp->coptions[i].mandatory=GAL_OPTIONS_MANDATORY;
          cp->coptions[i].doc="`txt', `fits-ascii', `fits-binary'.";
          break;
        }
    }
}





/* Parse a single option: */
static error_t
parse_opt(int key, char *arg, struct argp_state *state)
{
  struct noisechiselparams *p = state->input;

  /* Pass `gal_options_common_params' into the child parser.  */
  state->child_inputs[0] = &p->cp;

  /* In case the user incorrectly uses the equal sign (for example
     with a short format or with space in the long format, then `arg`
     start with (if the short version was called) or be (if the long
     version was called with a space) the equal sign. So, here we
     check if the first character of arg is the equal sign, then the
     user is warned and the program is stopped: */
  if(arg && arg[0]=='=')
    argp_error(state, "incorrect use of the equal sign (`=`). For short "
               "options, `=` should not be used and for long options, "
               "there should be no space between the option, equal sign "
               "and value");

  /* Set the key to this option. */
  switch(key)
    {

    /* Read the non-option tokens (arguments): */
    case ARGP_KEY_ARG:
      if(p->inputname)
        argp_error(state, "only one argument (input file) should be given");
      else
        p->inputname=arg;
      break;


    /* This is an option, set its value. */
    default:
      return gal_options_set_from_key(key, arg, p->cp.poptions, &p->cp);
    }

  return 0;
}




















/**************************************************************/
/***************       Sanity Check         *******************/
/**************************************************************/
static void
ui_ngb_check(size_t value, char *optionname)
{
  if(value!=4 && value!=8 && value!=6 && value!=18 && value!=26)
    error(EXIT_FAILURE, 0, "%zu is not an acceptable value for "
          "`--%s'. Acceptable values are 4 or 8 (for 2D inputs) and "
          "6, 18, or 26 (for 3D inputs)", value, optionname);
}





/* Read and check ONLY the options. When arguments are involved, do the
   check in `ui_check_options_and_arguments'. */
static void
ui_read_check_only_options(struct noisechiselparams *p)
{
<<<<<<< HEAD
  /* A general check on the neighbor connectivity values. */
  ui_ngb_check(p->erodengb,   "erodengb");
  ui_ngb_check(p->openingngb, "openingngb");
=======
  /* If the convolved option is given, then the convolved HDU is also
     mandatory. */
  if(p->convolvedname && p->convolvedhdu==NULL)
    error(EXIT_FAILURE, 0, "no value given to `--convolvedhdu'. When the "
          "`--convolved' option is called (to specify a convolved image "
          "and avoid convolution) it is mandatory to also specify a HDU "
          "for it");

  /* Make sure the connectivities have the correct values. */
  if(p->erodengb!=4 && p->erodengb!=8)
    error(EXIT_FAILURE, 0, "%zu not acceptable for `--erodengb'. It must "
          "be 4 or 8 (specifying the type of connectivity)", p->erodengb);
  if(p->openingngb!=4 && p->openingngb!=8)
    error(EXIT_FAILURE, 0, "%zu not acceptable for `--openingngb'. It must "
          "be 4 or 8 (specifying the type of connectivity)", p->openingngb);
>>>>>>> b441b031

  /* Make sure that the no-erode-quantile is not smaller or equal to
     qthresh. */
  if( p->noerodequant <= p->qthresh)
    error(EXIT_FAILURE, 0, "the quantile for no erosion (`--noerodequant') "
          "must be larger than the base quantile threshold (`--qthresh', "
          "or `-t'). You have provided %.4f and %.4f for the former and "
          "latter, respectively", p->noerodequant, p->qthresh);

  /* For the options that make tables, the table format option is
     mandatory. */
  if( (p->checkdetsn || p->checkclumpsn) && p->cp.tableformat==0 )
    error(EXIT_FAILURE, 0, "`--tableformat' is necessary with the "
          "`--checkdetsn' and `--checkclumpsn' options.\n"
          "Please see description for `--tableformat' after running the "
          "following command for more information (use `SPACE' to go down "
          "the page and `q' to return to the command-line):\n\n"
          "    $ info gnuastro \"Input Output options\"");

  /* Kernel checks. */
  if(p->kernelname)
    {
      /* Check if it exists. */
      gal_checkset_check_file(p->kernelname);

      /* If its FITS, see if a HDU has been provided. */
      if( gal_fits_name_is_fits(p->kernelname) && p->khdu==NULL )
        error(EXIT_FAILURE, 0, "no HDU specified for kernel. When the "
              "kernel is a FITS file, a HDU must also be specified. You "
              "can use the `--khdu' option and give it the HDU number "
              "(starting from zero), extension name, or anything "
              "acceptable by CFITSIO");
    }

  /* Wide kernel checks. */
  if(p->widekernelname)
    {
      /* Check if it exists. */
      gal_checkset_check_file(p->widekernelname);

      /* If its FITS, see if a HDU has been provided. */
      if( gal_fits_name_is_fits(p->widekernelname) && p->wkhdu==NULL )
        error(EXIT_FAILURE, 0, "no HDU specified for wide kernel. When the "
              "wide kernel is a FITS file, a HDU must also be specified. You "
              "can use the `--khdu' option and give it the HDU number "
              "(starting from zero), extension name, or anything "
              "acceptable by CFITSIO");
    }
}





static void
ui_check_options_and_arguments(struct noisechiselparams *p)
{
  /* Basic input file checks. */
  if(p->inputname)
    {
      /* Check if it exists. */
      gal_checkset_check_file(p->inputname);

      /* If its FITS, see if a HDU has been provided. */
      if( gal_fits_name_is_fits(p->inputname) && p->cp.hdu==NULL )
        error(EXIT_FAILURE, 0, "no HDU specified for input. When the input "
              "is a FITS file, a HDU must also be specified, you can use "
              "the `--hdu' (`-h') option and give it the HDU number "
              "(starting from zero), extension name, or anything "
              "acceptable by CFITSIO");
    }
  else
    error(EXIT_FAILURE, 0, "no input file is specified");
}




















/**************************************************************/
/***************       Preparations         *******************/
/**************************************************************/
static void
ui_set_output_names(struct noisechiselparams *p)
{
  char *output=p->cp.output;
  char *basename = output ? output : p->inputname;

  /* Main program output. */
  if(output)
    {
      /* Delete the file if it already exists. */
      gal_checkset_writable_remove(p->cp.output, 0, p->cp.dontdelete);

      /* When the output name is given (possibly with directory
         information), the check images will also be put in that same
         directory.. */
      p->cp.keepinputdir=1;
    }
  else
    p->cp.output=gal_checkset_automatic_output(&p->cp, p->inputname,
                                               "_labeled.fits");

  /* Tile check. */
  if(p->cp.tl.checktiles)
    p->cp.tl.tilecheckname=gal_checkset_automatic_output(&p->cp, basename,
                                                         "_tiles.fits");

  /* Quantile threshold. */
  if(p->checkqthresh)
    p->qthreshname=gal_checkset_automatic_output(&p->cp, basename,
                                                 "_qthresh.fits");

  /* Initial detection Sky values. */
  if(p->checkdetsky)
    p->detskyname=gal_checkset_automatic_output(&p->cp, basename,
                                                "_detsky.fits");

  /* Pseudo-detection S/N values. */
  if(p->checkdetsn)
    {
      p->detsn_s_name=gal_checkset_automatic_output(&p->cp, basename,
                 ( p->cp.tableformat==GAL_TABLE_FORMAT_TXT
                   ? "_detsn_sky.txt" : "_detsn_sky.fits") );
      p->detsn_d_name=gal_checkset_automatic_output(&p->cp, basename,
                 ( p->cp.tableformat==GAL_TABLE_FORMAT_TXT
                   ? "_detsn_det.txt" : "_detsn_det.fits") );
      p->detsn_D_name=gal_checkset_automatic_output(&p->cp, basename,
                 ( p->cp.tableformat==GAL_TABLE_FORMAT_TXT
                   ? "_detsn_grown.txt" : "_detsn_grown.fits") );
    }

  /* Detection steps. */
  if(p->checkdetection)
    p->detectionname=gal_checkset_automatic_output(&p->cp, basename,
                                               "_det.fits");

  /* Detection steps. */
  if(p->checksky)
    p->skyname=gal_checkset_automatic_output(&p->cp, basename, "_sky.fits");

  /* Clump S/N values. */
  if(p->checkclumpsn)
    {
      p->clumpsn_s_name=gal_checkset_automatic_output(&p->cp, basename,
                 ( p->cp.tableformat==GAL_TABLE_FORMAT_TXT
                   ? "_clumpsn_sky.txt" : "_clumpsn_sky.fits") );
      p->clumpsn_d_name=gal_checkset_automatic_output(&p->cp, basename,
                 ( p->cp.tableformat==GAL_TABLE_FORMAT_TXT
                   ? "_clumpsn_det.txt" : "_clumpsn_det.fits") );
    }

  /* Segmentation steps. */
  if(p->checksegmentation)
    p->segmentationname=gal_checkset_automatic_output(&p->cp, basename,
                                                      "_seg.fits");

}





/* Prepare the kernel, either from a file, or from the default arrays
   (depending on the dimensionality). The default kernels were created as
   follows:

   2D: The following commands were put in a script and run. It will create
   a plain text array along with a FITS image.

       set -o errexit           # Stop if a program returns false.
       echo "0 0.0 0.0 3 2 0 0 1 1 5" > tmp.txt
       export GSL_RNG_TYPE=ranlxs2
       export GSL_RNG_SEED=1
       astmkprof tmp.txt --oversample=1 --envseed --numrandom=10000 \
                 --tolerance=0.01 --nomerged
       astcrop 0_tmp.fits --section=2:*-1,2:*-1 --zeroisnotblank    \
               --output=fwhm2.fits
       astconvertt fwhm2.fits --output=fwhm2.txt
       rm 0_tmp.fits tmp.txt

   3D: MakeProfiles was initially run with these commands:

       $ export GSL_RNG_SEED=1
       $ export GSL_RNG_TYPE=ranlxs2
       $ astmkprof --kernel=gaussian-3d,1.5,5,0.5 --oversample=1 --envseed

   The resulting fits file was converted to text with the this C program to
   generate the `kernel-3d.h' header file (until ConvertType supports 3D
   datasets) which is then "include"d into this function.

       #include <stdio.h>
       #include <stdlib.h>
       #include <gnuastro/fits.h>

       int
       main(void)
       {
         size_t i;
         float *arr;
         gal_data_t *img=gal_fits_img_read_to_type("kernel.fits", "1",
                                                   GAL_TYPE_FLOAT32, -1);

         arr=img->array;

         printf("size_t kernel_3d_dsize[3]={%zu, %zu, %zu};\n",
                img->dsize[0], img->dsize[1], img->dsize[2]);
         printf("float kernel_3d[%zu]={", img->size);
         for(i=0;i<img->size;++i)
           {
             if(i>0)
               {
                 if(i % img->dsize[2]                 == 0 ) printf("\n");
	         if(i % (img->dsize[2]*img->dsize[1]) == 0 ) printf("\n");
	       }

	     // We cannot use `\b' here, since we are writing directly
	     // to the command-line, so we'll first write the number,
	     // then decide if any subsequent character (a comma)
	     // should be written.
	     printf("%.7g", arr[i]);

	     // The last element doesn't need a comma. In each line,
	     // the last character must not be a space, but for easy
	     // readability, the elements in between need a space.
	     if( i!=(img->size-1) )
	       printf("%s", ((i+1)%img->dsize[2]) ? ", " : ",");
           }
         printf("};\n");

         return EXIT_SUCCESS;
       }

   Assuming this C program is in a file named `kernel.c', it can be
   compiled, run and saved into `kernel-3d.h' with the command below:

       $ astbuildprog -q kernel.c > kernel-3d.h
*/
static void
ui_prepare_kernel(struct noisechiselparams *p)
{
#include <kernel-3d.h>
  float *f, *ff, *k;
  size_t ndim=p->input->ndim;
  size_t kernel_2d_dsize[2]={11,11};
  float  kernel_2d[121]=
    {
      0, 0, 0, 0, 0, 6.57699e-09, 0, 0, 0, 0, 0,

      0, 0, 6.57699e-09, 2.10464e-07, 1.68371e-06, 3.36742e-06, 1.68371e-06,
      2.10464e-07, 6.57699e-09, 0, 0,

      0, 6.57699e-09, 8.41855e-07, 2.69394e-05, 0.000383569, 0.000717224,
      0.000379782, 2.69394e-05, 8.41855e-07, 6.57699e-09, 0,

      0, 2.10464e-07, 2.69394e-05, 0.00140714, 0.00888549, 0.016448,
      0.00867408, 0.00138203, 2.69394e-05, 2.10464e-07, 0,

      0, 1.68371e-06, 0.000381138, 0.00875434, 0.0573377, 0.106308, 0.0570693,
      0.00891745, 0.000378914, 1.68371e-06, 0,

      6.57699e-09, 3.36742e-06, 0.00071364, 0.0164971, 0.106865, 0.197316,
      0.106787, 0.0166434, 0.000713827, 3.36742e-06, 6.57699e-09,

      0, 1.68371e-06, 0.000215515, 0.00894112, 0.0573699, 0.106239, 0.0567907,
      0.00901191, 0.000215515, 1.68371e-06, 0,

      0, 2.10464e-07, 2.69394e-05, 0.00135085, 0.0089288, 0.0164171,
      0.00879334, 0.0013622, 2.69394e-05, 2.10464e-07, 0,

      0, 6.57699e-09, 8.41855e-07, 2.69394e-05, 0.000215515, 0.000724137,
      0.000215515, 2.69394e-05, 8.41855e-07, 6.57699e-09, 0,

      0, 0, 6.57699e-09, 2.10464e-07, 1.68371e-06, 3.36742e-06, 1.68371e-06,
      2.10464e-07, 6.57699e-09, 0, 0,

      0, 0, 0, 0, 0, 6.57699e-09, 0, 0, 0, 0, 0
    };

  /* If a kernel file is given, then use it. Otherwise, use the default
     kernel. */
  if(p->kernelname)
    p->kernel=gal_fits_img_read_kernel(p->kernelname, p->khdu,
                                       p->cp.minmapsize);
  else
    {
      /* Allocate space for the kernel (we don't want to use the statically
         allocated array. */
      p->kernel=gal_data_alloc(NULL, GAL_TYPE_FLOAT32, p->input->ndim,
                               ndim==2 ? kernel_2d_dsize : kernel_3d_dsize,
                               NULL, 0, p->cp.minmapsize, NULL, NULL, NULL);

      /* Copy the staticly allocated default array into `p->kernel'. */
      k = ndim==2 ? kernel_2d : kernel_3d;
      ff = (f=p->kernel->array) + p->kernel->size;
      do *f=*k++; while(++f<ff);
    }


  /* If a wide kernel is given, then read it into memory. Otherwise, just
     ignore it. */
  if(p->widekernelname)
    p->widekernel=gal_fits_img_read_kernel(p->widekernelname, p->wkhdu,
                                           p->cp.minmapsize);
}





static void
ui_prepare_tiles(struct noisechiselparams *p)
{
  gal_data_t *check;
  struct gal_tile_two_layer_params *tl=&p->cp.tl, *ltl=&p->ltl;


  /* Check the tile parameters for the small tile sizes and make the tile
     structure. We will also need the dimensions of the tile with the
     maximum required memory. */
  p->maxtsize=gal_data_malloc_array(GAL_TYPE_SIZE_T, p->input->ndim,
                                    __func__, "p->maxtsize");
  gal_tile_full_sanity_check(p->inputname, p->cp.hdu, p->input, tl);
  gal_tile_full_two_layers(p->input, tl);
  gal_tile_full_permutation(tl);
  for(check=tl->tiles; check!=NULL; check=check->next)
    if( check->size > p->maxtcontig )/* p->maxtcontig initialized to 0. */
      {
        p->maxtcontig=check->size;
        memcpy(p->maxtsize, check->dsize, tl->ndim*sizeof *p->maxtsize);
      }


  /* Make the large tessellation, except for the size, the rest of the
     parameters are the same as the small tile sizes. */
  ltl->numchannels    = tl->numchannels;
  ltl->remainderfrac  = tl->remainderfrac;
  ltl->workoverch     = tl->workoverch;
  ltl->checktiles     = tl->checktiles;
  ltl->oneelempertile = tl->oneelempertile;
  p->maxltsize=gal_data_malloc_array(GAL_TYPE_SIZE_T, p->input->ndim,
                                     __func__, "p->maxltsize");
  gal_tile_full_sanity_check(p->inputname, p->cp.hdu, p->input, ltl);
  gal_tile_full_two_layers(p->input, ltl);
  gal_tile_full_permutation(ltl);
  for(check=ltl->tiles; check!=NULL; check=check->next)
    if( check->size > p->maxltcontig )/* p->maxltcontig initialized to 0. */
      {
        p->maxltcontig=check->size;
        memcpy(p->maxltsize, check->dsize, ltl->ndim*sizeof *p->maxltsize);
      }


  /* If the input has blank elements, then set teh appropriate flag for
     each tile.*/
  if( p->input->flag & GAL_DATA_FLAG_HASBLANK )
    {
      gal_tile_block_blank_flag(tl->tiles,  p->cp.numthreads);
      gal_tile_block_blank_flag(ltl->tiles, p->cp.numthreads);
    }


  /* Make the tile check image if requested. */
  if(tl->checktiles)
    {
      /* Large tiles. */
      check=gal_tile_block_check_tiles(ltl->tiles);
      gal_fits_img_write(check, tl->tilecheckname, NULL, PROGRAM_NAME);
      gal_data_free(check);

      /* Small tiles. */
      check=gal_tile_block_check_tiles(tl->tiles);
      gal_fits_img_write(check, tl->tilecheckname, NULL, PROGRAM_NAME);
      gal_data_free(check);

      /* If `continueaftercheck' hasn't been called, abort NoiseChisel. */
      if(!p->continueaftercheck)
        ui_abort_after_check(p, tl->tilecheckname, NULL,
                             "showing all tiles over the image");

      /* Free the name. */
      free(tl->tilecheckname);
    }
}





/* Read the input image and check the dimensions and neighbors. */
static void
ui_preparations_read_input(struct noisechiselparams *p)
{
  size_t value;
  char *option_name=NULL, *good_values=NULL;

  /* Read the input as a single precision floating point dataset. */
  p->input = gal_fits_img_read_to_type(p->inputname, p->cp.hdu,
                                       GAL_TYPE_FLOAT32,
                                       p->cp.minmapsize, 0, 0);
  if(p->input->name==NULL)
    gal_checkset_allocate_copy("INPUT", &p->input->name);


  /* Check dimensionality and neighbors. */
  switch(p->input->ndim)
    {
    case 2:
      if(p->erodengb!=4 && p->erodengb!=8)
        {
          value=p->erodengb;
          good_values="4 or 8";
          option_name="erodengb";
        }
      else if(p->openingngb!=4 && p->openingngb!=8)
        {
          value=p->openingngb;
          good_values="4 or 8";
          option_name="openingngb";
        }
      break;

    case 3:
      if(p->erodengb!=6 && p->erodengb!=18 && p->erodengb!=26)
        {
          value=p->erodengb;
          good_values="6, 18, or 26";
          option_name="erodengb";
        }
      else if(p->openingngb!=6 && p->openingngb!=18 && p->openingngb!=26)
        {
          value=p->openingngb;
          good_values="6, 18, or 26";
          option_name="openingngb";
        }
      break;

    default:
      error(EXIT_FAILURE, 0, "%s (hdu %s) is a %zu-dimensional dataset "
            "which is currently not supported", p->inputname, p->cp.hdu,
            p->input->ndim);
    }


  /* Abort with an error message if necessary. */
  if(option_name)
    error(EXIT_FAILURE, 0, "%zu not acceptable for `--%s' for the "
          "input %zu-dimensional dataset in `%s' (hdu %s). It must be %s "
          "(specifying the type of connectivity)", value, option_name,
          p->input->ndim, p->inputname, p->cp.hdu, good_values);
}





static void
ui_preparations(struct noisechiselparams *p)
{
  /* Prepare the names of the outputs. */
  ui_set_output_names(p);


  /* Read the input dataset and check the dimensions. */
  ui_preparations_read_input(p);


  /* If a convolved image was given, read it in. Otherwise, read the given
     kernel. */
  if(p->convolvedname)
    {
      /* Read the input convolved image. */
      p->conv = gal_fits_img_read_to_type(p->convolvedname, p->convolvedhdu,
                                          GAL_TYPE_FLOAT32, p->cp.minmapsize,
                                          0, 0);

      /* Make sure the convolved image is the same size as the input. */
      if( gal_data_dsize_is_different(p->input, p->conv) )
        error(EXIT_FAILURE, 0, "%s (hdu %s), given to `--convolved' and "
              "`--convolvehdu', is not the same size as NoiseChisel's "
              "input: %s (hdu: %s)", p->convolvedname, p->convolvedhdu,
              p->inputname, p->cp.hdu);
    }
  else
    ui_prepare_kernel(p);


  /* Check for blank values to help later processing.  */
  gal_blank_present(p->input, 1);


  /* Prepare the tessellation. */
  ui_prepare_tiles(p);


  /* Allocate space for the over-all necessary arrays. */
  p->binary=gal_data_alloc(NULL, GAL_TYPE_UINT8, p->input->ndim,
                           p->input->dsize, p->input->wcs, 0,
                           p->cp.minmapsize, NULL, "binary", NULL);
  p->olabel=gal_data_alloc(NULL, GAL_TYPE_INT32, p->input->ndim,
                           p->input->dsize, p->input->wcs, 0,
                           p->cp.minmapsize, NULL, "labels", NULL);
  p->binary->flag = p->olabel->flag = p->input->flag;
}



















/**************************************************************/
/************     High level reading function     *************/
/**************************************************************/
void
ui_read_check_inputs_setup(int argc, char *argv[],
                           struct noisechiselparams *p)
{
  struct gal_options_common_params *cp=&p->cp;


  /* Include the parameters necessary for argp from this program (`args.h')
     and for the common options to all Gnuastro (`commonopts.h'). We want
     to directly put the pointers to the fields in `p' and `cp', so we are
     simply including the header here to not have to use long macros in
     those headers which make them hard to read and modify. This also helps
     in having a clean environment: everything in those headers is only
     available within the scope of this function. */
#include <gnuastro-internal/commonopts.h>
#include "args.h"


  /* Initialize the options and necessary information.  */
  ui_initialize_options(p, program_options, gal_commonopts_options);


  /* Read the command-line options and arguments. */
  errno=0;
  if(argp_parse(&thisargp, argc, argv, 0, 0, p))
    error(EXIT_FAILURE, errno, "parsing arguments");


  /* Read the configuration files and set the common values. */
  gal_options_read_config_set(&p->cp);


  /* Read the options into the program's structure, and check them and
     their relations prior to printing. */
  ui_read_check_only_options(p);


  /* Print the option values if asked. Note that this needs to be done
     after the option checks so un-sane values are not printed in the
     output state. */
  gal_options_print_state(&p->cp);


  /* Check that the options and arguments fit well with each other. Note
     that arguments don't go in a configuration file. So this test should
     be done after (possibly) printing the option values. */
  ui_check_options_and_arguments(p);


  /* Read/allocate all the necessary starting arrays. */
  ui_preparations(p);


  /* Let the user know that processing has started. */
  if(!p->cp.quiet)
    {
      printf(PROGRAM_NAME" started on %s", ctime(&p->rawtime));
      printf("  - Using %zu CPU thread%s\n", p->cp.numthreads,
             p->cp.numthreads==1 ? "." : "s.");
      printf("  - Input: %s (hdu: %s)\n", p->inputname, p->cp.hdu);
      if(p->convolvedname)
        printf("  - Convolved input: %s (hdu: %s)\n",
               p->convolvedname, p->convolvedhdu);
      else
<<<<<<< HEAD
        printf(p->kernel->ndim==2
               ? "  - %s: FWHM=2 pixel Gaussian.\n"
               : "  - %s: FWHM=1.5 pixel Gaussian (half extent in "
               "3rd dimension).\n",
               p->widekernelname ? "Sharp Kernel" : "Kernel");
=======
        {
          if(p->kernelname)
            printf("  - %s: %s (hdu: %s)\n",
                   p->widekernelname ? "Sharp Kernel" : "Kernel",
                   p->kernelname, p->khdu);
          else
            printf("  - %s: FWHM=2 pixel Gaussian.\n",
                   p->widekernelname ? "Sharp Kernel" : "Kernel");
        }
>>>>>>> b441b031
      if(p->widekernelname)
        printf("  - Wide Kernel: %s (hdu: %s)\n", p->widekernelname,
               p->wkhdu);
    }
}




















/**************************************************************/
/************     Pre-finish/abort operations     *************/
/**************************************************************/
void
ui_abort_after_check(struct noisechiselparams *p, char *filename,
                     char *file2name, char *description)
{
  char *name;

  if(file2name) asprintf(&name, "`%s' and `%s'", filename, file2name);
  else          asprintf(&name, "`%s'", filename);

  /* Let the user know that NoiseChisel is aborting. */
  fprintf(stderr,
          "------------------------------------------------\n"
          "%s aborted for a check\n"
          "------------------------------------------------\n"
          "%s (%s) has been created.\n\n"
          "If you want %s to continue its processing AND save any "
          "requested check outputs, please run it again with "
          "`--continueaftercheck'.\n"
          "------------------------------------------------\n",
          PROGRAM_NAME, name, description, PROGRAM_NAME);

  /* Clean up. */
  free(name);
  ui_free_report(p, NULL);

  /* Abort. */
  exit(EXIT_SUCCESS);
}





void
ui_free_report(struct noisechiselparams *p, struct timeval *t1)
{
  /* Free the simply allocated spaces. */
  free(p->cp.hdu);
  free(p->maxtsize);
  free(p->maxltsize);
  free(p->cp.output);
  if(p->skyname)          free(p->skyname);
  if(p->detskyname)       free(p->detskyname);
  if(p->qthreshname)      free(p->qthreshname);
  if(p->detsn_s_name)     free(p->detsn_s_name);
  if(p->detsn_d_name)     free(p->detsn_d_name);
  if(p->detectionname)    free(p->detectionname);
  if(p->clumpsn_s_name)   free(p->clumpsn_s_name);
  if(p->clumpsn_d_name)   free(p->clumpsn_d_name);
  if(p->segmentationname) free(p->segmentationname);

  /* Free the allocated datasets. */
  gal_data_free(p->sky);
  gal_data_free(p->std);
  gal_data_free(p->conv);
  gal_data_free(p->wconv);
  gal_data_free(p->input);
  gal_data_free(p->kernel);
  gal_data_free(p->binary);
  gal_data_free(p->olabel);
  gal_data_free(p->clabel);
  gal_data_free(p->widekernel);

  /* Clean up the tile structure. */
  p->ltl.numchannels=NULL;
  gal_tile_full_free_contents(&p->ltl);
  gal_tile_full_free_contents(&p->cp.tl);

  /* Print the final message. */
  if(!p->cp.quiet && t1)
    gal_timing_report(t1, PROGRAM_NAME" finished in: ", 0);
}<|MERGE_RESOLUTION|>--- conflicted
+++ resolved
@@ -228,11 +228,6 @@
 static void
 ui_read_check_only_options(struct noisechiselparams *p)
 {
-<<<<<<< HEAD
-  /* A general check on the neighbor connectivity values. */
-  ui_ngb_check(p->erodengb,   "erodengb");
-  ui_ngb_check(p->openingngb, "openingngb");
-=======
   /* If the convolved option is given, then the convolved HDU is also
      mandatory. */
   if(p->convolvedname && p->convolvedhdu==NULL)
@@ -241,14 +236,9 @@
           "and avoid convolution) it is mandatory to also specify a HDU "
           "for it");
 
-  /* Make sure the connectivities have the correct values. */
-  if(p->erodengb!=4 && p->erodengb!=8)
-    error(EXIT_FAILURE, 0, "%zu not acceptable for `--erodengb'. It must "
-          "be 4 or 8 (specifying the type of connectivity)", p->erodengb);
-  if(p->openingngb!=4 && p->openingngb!=8)
-    error(EXIT_FAILURE, 0, "%zu not acceptable for `--openingngb'. It must "
-          "be 4 or 8 (specifying the type of connectivity)", p->openingngb);
->>>>>>> b441b031
+  /* A general check on the neighbor connectivity values. */
+  ui_ngb_check(p->erodengb,   "erodengb");
+  ui_ngb_check(p->openingngb, "openingngb");
 
   /* Make sure that the no-erode-quantile is not smaller or equal to
      qthresh. */
@@ -854,23 +844,18 @@
         printf("  - Convolved input: %s (hdu: %s)\n",
                p->convolvedname, p->convolvedhdu);
       else
-<<<<<<< HEAD
-        printf(p->kernel->ndim==2
-               ? "  - %s: FWHM=2 pixel Gaussian.\n"
-               : "  - %s: FWHM=1.5 pixel Gaussian (half extent in "
-               "3rd dimension).\n",
-               p->widekernelname ? "Sharp Kernel" : "Kernel");
-=======
         {
           if(p->kernelname)
             printf("  - %s: %s (hdu: %s)\n",
                    p->widekernelname ? "Sharp Kernel" : "Kernel",
                    p->kernelname, p->khdu);
           else
-            printf("  - %s: FWHM=2 pixel Gaussian.\n",
+            printf(p->kernel->ndim==2
+                   ? "  - %s: FWHM=2 pixel Gaussian.\n"
+                   : "  - %s: FWHM=1.5 pixel Gaussian (half extent in "
+                   "3rd dimension).\n",
                    p->widekernelname ? "Sharp Kernel" : "Kernel");
         }
->>>>>>> b441b031
       if(p->widekernelname)
         printf("  - Wide Kernel: %s (hdu: %s)\n", p->widekernelname,
                p->wkhdu);
