/*********************************************************************
NoiseChisel - Detect signal in a noisy dataset.
NoiseChisel is part of GNU Astronomy Utilities (Gnuastro) package.

Original author:
     Mohammad Akhlaghi <mohammad@akhlaghi.org>
Contributing author(s):
Copyright (C) 2015-2019, Free Software Foundation, Inc.

Gnuastro is free software: you can redistribute it and/or modify it
under the terms of the GNU General Public License as published by the
Free Software Foundation, either version 3 of the License, or (at your
option) any later version.

Gnuastro is distributed in the hope that it will be useful, but
WITHOUT ANY WARRANTY; without even the implied warranty of
MERCHANTABILITY or FITNESS FOR A PARTICULAR PURPOSE.  See the GNU
General Public License for more details.

You should have received a copy of the GNU General Public License
along with Gnuastro. If not, see <http://www.gnu.org/licenses/>.
**********************************************************************/
#include <config.h>

#include <argp.h>
#include <errno.h>
#include <error.h>
#include <stdio.h>
#include <string.h>

#include <gnuastro/wcs.h>
#include <gnuastro/fits.h>
#include <gnuastro/array.h>
#include <gnuastro/blank.h>
#include <gnuastro/threads.h>
#include <gnuastro/pointer.h>
#include <gnuastro/dimension.h>

#include <gnuastro-internal/timing.h>
#include <gnuastro-internal/options.h>
#include <gnuastro-internal/checkset.h>
#include <gnuastro-internal/fixedstringmacros.h>

#include "main.h"

#include "ui.h"
#include "authors-cite.h"





/**************************************************************/
/*********      Argp necessary global entities     ************/
/**************************************************************/
/* Definition parameters for the Argp: */
const char *
argp_program_version = PROGRAM_STRING "\n"
                       GAL_STRINGS_COPYRIGHT
                       "\n\nWritten/developed by "PROGRAM_AUTHORS;

const char *
argp_program_bug_address = PACKAGE_BUGREPORT;

static char
args_doc[] = "ASTRdata";

const char
doc[] = GAL_STRINGS_TOP_HELP_INFO PROGRAM_NAME" Detects and segments signal "
  "that is deeply burried in noise. It employs a noise-based detection and "
  "segmentation method enabling it to be very resilient to the rich "
  "diversity of shapes in astronomical targets.\n"
  GAL_STRINGS_MORE_HELP_INFO
  /* After the list of options: */
  "\v"
  PACKAGE_NAME" home page: "PACKAGE_URL;




















/**************************************************************/
/*********    Initialize & Parse command-line    **************/
/**************************************************************/
static void
ui_initialize_options(struct noisechiselparams *p,
                      struct argp_option *program_options,
                      struct argp_option *gal_commonopts_options)
{
  size_t i;
  struct gal_options_common_params *cp=&p->cp;


  /* Set the necessary common parameters structure. */
  cp->poptions           = program_options;
  cp->program_name       = PROGRAM_NAME;
  cp->program_exec       = PROGRAM_EXEC;
  cp->program_bibtex     = PROGRAM_BIBTEX;
  cp->program_authors    = PROGRAM_AUTHORS;
  cp->numthreads         = gal_threads_number();
  cp->coptions           = gal_commonopts_options;

  /* Program specific initialization. */
  p->snthresh=NAN;

  /* Modify common options. */
  for(i=0; !gal_options_is_last(&cp->coptions[i]); ++i)
    {
      /* Select individually. */
      switch(cp->coptions[i].key)
        {
        case GAL_OPTIONS_KEY_LOG:
        case GAL_OPTIONS_KEY_TYPE:
        case GAL_OPTIONS_KEY_SEARCHIN:
        case GAL_OPTIONS_KEY_IGNORECASE:
        case GAL_OPTIONS_KEY_STDINTIMEOUT:
          cp->coptions[i].flags=OPTION_HIDDEN;
          break;

        case GAL_OPTIONS_KEY_TILESIZE:
        case GAL_OPTIONS_KEY_MINMAPSIZE:
        case GAL_OPTIONS_KEY_NUMCHANNELS:
        case GAL_OPTIONS_KEY_INTERPMETRIC:
        case GAL_OPTIONS_KEY_INTERPNUMNGB:
        case GAL_OPTIONS_KEY_REMAINDERFRAC:
          cp->coptions[i].mandatory=GAL_OPTIONS_MANDATORY;
          break;

        case GAL_OPTIONS_KEY_TABLEFORMAT:
          cp->coptions[i].mandatory=GAL_OPTIONS_MANDATORY;
          cp->coptions[i].doc="`txt', `fits-ascii', `fits-binary'.";
          break;
        }
    }
}





/* Parse a single option: */
static error_t
parse_opt(int key, char *arg, struct argp_state *state)
{
  struct noisechiselparams *p = state->input;

  /* Pass `gal_options_common_params' into the child parser.  */
  state->child_inputs[0] = &p->cp;

  /* In case the user incorrectly uses the equal sign (for example
     with a short format or with space in the long format, then `arg`
     start with (if the short version was called) or be (if the long
     version was called with a space) the equal sign. So, here we
     check if the first character of arg is the equal sign, then the
     user is warned and the program is stopped: */
  if(arg && arg[0]=='=')
    argp_error(state, "incorrect use of the equal sign (`=`). For short "
               "options, `=` should not be used and for long options, "
               "there should be no space between the option, equal sign "
               "and value");

  /* Set the key to this option. */
  switch(key)
    {

    /* Read the non-option tokens (arguments): */
    case ARGP_KEY_ARG:
      if(p->inputname)
        argp_error(state, "only one argument (input file) should be given");
      else
        p->inputname=arg;
      break;


    /* This is an option, set its value. */
    default:
      return gal_options_set_from_key(key, arg, p->cp.poptions, &p->cp);
    }

  return 0;
}




















/**************************************************************/
/***************       Sanity Check         *******************/
/**************************************************************/
/* Read and check ONLY the options. When arguments are involved, do the
   check in `ui_check_options_and_arguments'. */
static void
ui_read_check_only_options(struct noisechiselparams *p)
{
  /* If the convolved option is given, then the convolved HDU is also
     mandatory. */
  if(p->convolvedname && p->chdu==NULL)
    error(EXIT_FAILURE, 0, "no value given to `--chdu'. When the "
          "`--convolved' option is called (to specify a convolved image "
          "and avoid convolution) it is mandatory to also specify a HDU "
          "for it");

  /* Make sure that the no-erode-quantile is not smaller or equal to
     qthresh. */
  if( p->noerodequant <= p->qthresh)
    error(EXIT_FAILURE, 0, "the quantile for no erosion (`--noerodequant') "
          "must be larger than the base quantile threshold (`--qthresh', "
          "or `-t'). You have provided %.4f and %.4f for the former and "
          "latter, respectively", p->noerodequant, p->qthresh);

  /* For the options that make tables, the table format option is
     mandatory. */
  if( p->checksn && p->cp.tableformat==0 )
    error(EXIT_FAILURE, 0, "`--tableformat' is necessary with the "
          "`--checksn' option.\n"
          "Please see description for `--tableformat' after running the "
          "following command for more information (use `SPACE' to go down "
          "the page and `q' to return to the command-line):\n\n"
          "    $ info gnuastro \"Input Output options\"");

  /* Kernel checks. */
  if(p->kernelname && strcmp(p->kernelname, UI_NO_CONV_KERNEL_NAME))
    {
      /* Check if it exists. */
      gal_checkset_check_file(p->kernelname);

      /* If its FITS, see if a HDU has been provided. */
      if( gal_fits_name_is_fits(p->kernelname) && p->khdu==NULL )
        error(EXIT_FAILURE, 0, "no HDU specified for kernel. When the "
              "kernel is a FITS file, a HDU must also be specified. You "
              "can use the `--khdu' option and give it the HDU number "
              "(starting from zero), extension name, or anything "
              "acceptable by CFITSIO");
    }

  /* Wide kernel checks. */
  if(p->widekernelname)
    {
      /* Check if it exists. */
      gal_checkset_check_file(p->widekernelname);

      /* If its FITS, see if a HDU has been provided. */
      if( gal_fits_name_is_fits(p->widekernelname) && p->whdu==NULL )
        error(EXIT_FAILURE, 0, "no HDU specified for the given wide kernel "
              "(`%s'). When the wide kernel is a FITS file, a HDU must also "
              "be specified. You can use the `--whdu' option and give it the "
              "HDU number (starting from zero), extension name, or any "
              "HDU identifier acceptable by CFITSIO", p->widekernelname);
    }

  /* If the S/N quantile is less than 0.1 (an arbitrary small value), this
     is probably due to forgetting that this is the purity level
     (higher-is-better), not the contamination level
     (lower-is-better). This actually happened in a few cases: where we
     wanted a false detection rate of 0.0001 (a super-high value!), and
     instead of inputing 0.9999, we mistakenly gave `--snquant' a value of
     `0.0001'. We were thus fully confused with the output (an extremely
     low value) and thought its a bug, while it wasn't! */
  if(p->snquant<0.1)
    fprintf(stderr, "\nWARNING: Value of `--snquant' (`-c') is %g. Note "
            "that this is not a contamination rate (where lower is "
            "better), it is a purity rate (where higher is better). If you "
            "intentionally asked for such a low purity level, please "
            "ignore this warning\n\n", p->snquant);
}





static void
ui_check_options_and_arguments(struct noisechiselparams *p)
{
  /* Basic input file checks. */
  if(p->inputname)
    {
      /* Check if it exists. */
      gal_checkset_check_file(p->inputname);

      /* If its FITS, see if a HDU has been provided. */
      if( gal_fits_name_is_fits(p->inputname) && p->cp.hdu==NULL )
        error(EXIT_FAILURE, 0, "no HDU specified for input. When the input "
              "is a FITS file, a HDU must also be specified, you can use "
              "the `--hdu' (`-h') option and give it the HDU number "
              "(starting from zero), extension name, or anything "
              "acceptable by CFITSIO");
    }
  else
    error(EXIT_FAILURE, 0, "no input file is specified");
}




















/**************************************************************/
/***************       Preparations         *******************/
/**************************************************************/
static void
ui_set_output_names(struct noisechiselparams *p)
{
  char *output=p->cp.output;
  char *basename = output ? output : p->inputname;

  /* Main program output. */
  if(output)
    {
      /* Delete the file if it already exists. */
      gal_checkset_writable_remove(p->cp.output, 0, p->cp.dontdelete);

      /* When the output name is given (possibly with directory
         information), the check images will also be put in that same
         directory.. */
      p->cp.keepinputdir=1;
    }
  else
    p->cp.output=gal_checkset_automatic_output(&p->cp, p->inputname,
                                               "_detected.fits");

  /* Tile check. */
  if(p->cp.tl.checktiles)
    p->cp.tl.tilecheckname=gal_checkset_automatic_output(&p->cp, basename,
                                                         "_tiles.fits");

  /* Quantile threshold. */
  if(p->checkqthresh)
    p->qthreshname=gal_checkset_automatic_output(&p->cp, basename,
                                                 "_qthresh.fits");

  /* Initial detection Sky values. */
  if(p->checkdetsky)
    p->detskyname=gal_checkset_automatic_output(&p->cp, basename,
                                                "_detsky.fits");

  /* Pseudo-detection S/N values. */
  if(p->checksn)
    {
      p->detsn_s_name=gal_checkset_automatic_output(&p->cp, basename,
                 ( p->cp.tableformat==GAL_TABLE_FORMAT_TXT
                   ? "_detsn_sky.txt" : "_detsn.fits") );
      p->detsn_d_name=gal_checkset_automatic_output(&p->cp, basename,
                 ( p->cp.tableformat==GAL_TABLE_FORMAT_TXT
                   ? "_detsn_det.txt" : "_detsn.fits") );
      p->detsn_D_name=gal_checkset_automatic_output(&p->cp, basename,
                 ( p->cp.tableformat==GAL_TABLE_FORMAT_TXT
                   ? "_detsn_grown.txt" : "_detsn.fits") );
    }

  /* Detection steps. */
  if(p->checkdetection)
    p->detectionname=gal_checkset_automatic_output(&p->cp, basename,
                                               "_detcheck.fits");

  /* Sky checks. */
  if(p->checksky)
    p->skyname=gal_checkset_automatic_output(&p->cp, basename, "_sky.fits");
}





/* Prepare the kernel, either from a file, or from the default arrays
   available in the headers. The default kernels were created as
   follows. */
static void
ui_prepare_kernel(struct noisechiselparams *p)
{
  float *f, *ff, *k;
  size_t ndim=p->input->ndim;

/* Import the default kernel. */
#include "kernel-2d.h"
#include "kernel-3d.h"

  /* If a kernel file is given, then use it. Otherwise, use the default
     kernel. */
  if(p->kernelname)
    {
      /* Read the kernel. */
      if( strcmp(p->kernelname, UI_NO_CONV_KERNEL_NAME) )
<<<<<<< HEAD
        {
          /* Read the kernel into memory. */
          p->kernel=gal_fits_img_read_kernel(p->kernelname, p->khdu,
                                             p->cp.minmapsize);

          /* Make sure it has the same dimensions as the input. */
          if( p->kernel->ndim != p->input->ndim )
            error(EXIT_FAILURE, 0, "%s (hdu %s): is %zuD, however, %s (%s) "
                  "is a %zuD dataset", p->kernelname, p->khdu,
                  p->kernel->ndim, p->inputname, p->cp.hdu, p->input->ndim);
        }
=======
        p->kernel=gal_fits_img_read_kernel(p->kernelname, p->khdu,
                                           p->cp.minmapsize, p->cp.quietmmap);
>>>>>>> a0b094bd
      else
        p->kernel=NULL;
    }
  else
    {
      /* Allocate space for the kernel (we don't want to use the statically
         allocated array. */
<<<<<<< HEAD
      p->kernel=gal_data_alloc(NULL, GAL_TYPE_FLOAT32, p->input->ndim,
                               ndim==2 ? kernel_2d_dsize : kernel_3d_dsize,
                               NULL, 0, p->cp.minmapsize, NULL, NULL, NULL);

      /* Copy the staticly allocated default array into `p->kernel'. */
      k = ndim==2 ? kernel_2d : kernel_3d;
      ff = (f=p->kernel->array) + p->kernel->size;
      do *f=*k++; while(++f<ff);
=======
      p->kernel=gal_data_alloc(NULL, GAL_TYPE_FLOAT32, 2,
                               kernel_2d_dsize, NULL, 0, p->cp.minmapsize,
                               p->cp.quietmmap, NULL, NULL, NULL);

      /* Now copy the staticly allocated array into it. */
      k=p->kernel->array;
      ff=(f=kernel_2d)+gal_dimension_total_size(2, p->kernel->dsize);
      do *k++=*f; while(++f<ff);
>>>>>>> a0b094bd
    }

  /* If a wide kernel is given, then read it into memory. Otherwise, just
     ignore it. */
  if(p->widekernelname)
    p->widekernel=gal_fits_img_read_kernel(p->widekernelname, p->whdu,
                                           p->cp.minmapsize, p->cp.quietmmap);
}





static void
ui_prepare_tiles(struct noisechiselparams *p)
{
  gal_data_t *check;
  struct gal_tile_two_layer_params *tl=&p->cp.tl, *ltl=&p->ltl;


  /* Check the tile parameters for the small tile sizes and make the tile
     structure. We will also need the dimensions of the tile with the
     maximum required memory. */
  p->maxtsize=gal_pointer_allocate(GAL_TYPE_SIZE_T, p->input->ndim, 0,
                                   __func__, "p->maxtsize");
  gal_tile_full_sanity_check(p->inputname, p->cp.hdu, p->input, tl);
  gal_tile_full_two_layers(p->input, tl);
  gal_tile_full_permutation(tl);
  for(check=tl->tiles; check!=NULL; check=check->next)
    if( check->size > p->maxtcontig )/* p->maxtcontig initialized to 0. */
      {
        p->maxtcontig=check->size;
        memcpy(p->maxtsize, check->dsize, tl->ndim*sizeof *p->maxtsize);
      }


  /* Make the large tessellation, except for the size, the rest of the
     parameters are the same as the small tile sizes. */
  ltl->numchannels    = tl->numchannels;
  ltl->remainderfrac  = tl->remainderfrac;
  ltl->workoverch     = tl->workoverch;
  ltl->checktiles     = tl->checktiles;
  ltl->oneelempertile = tl->oneelempertile;
  p->maxltsize=gal_pointer_allocate(GAL_TYPE_SIZE_T, p->input->ndim, 0,
                                    __func__, "p->maxltsize");
  gal_tile_full_sanity_check(p->inputname, p->cp.hdu, p->input, ltl);
  gal_tile_full_two_layers(p->input, ltl);
  gal_tile_full_permutation(ltl);
  for(check=ltl->tiles; check!=NULL; check=check->next)
    if( check->size > p->maxltcontig )/* p->maxltcontig initialized to 0. */
      {
        p->maxltcontig=check->size;
        memcpy(p->maxltsize, check->dsize, ltl->ndim*sizeof *p->maxltsize);
      }


  /* If the input has blank elements, then set teh appropriate flag for
     each tile.*/
  if( p->input->flag & GAL_DATA_FLAG_HASBLANK )
    {
      gal_tile_block_blank_flag(tl->tiles,  p->cp.numthreads);
      gal_tile_block_blank_flag(ltl->tiles, p->cp.numthreads);
    }


  /* Make the tile check image if requested. */
  if(tl->checktiles)
    {
      /* Large tiles. */
      check=gal_tile_block_check_tiles(ltl->tiles);
      gal_fits_img_write(check, tl->tilecheckname, NULL, PROGRAM_NAME);
      gal_data_free(check);

      /* Small tiles. */
      check=gal_tile_block_check_tiles(tl->tiles);
      gal_fits_img_write(check, tl->tilecheckname, NULL, PROGRAM_NAME);
      gal_data_free(check);

      /* If `continueaftercheck' hasn't been called, abort NoiseChisel. */
      if(!p->continueaftercheck)
        ui_abort_after_check(p, tl->tilecheckname, NULL,
                             "showing all tiles over the image");

      /* Free the name. */
      free(tl->tilecheckname);
    }
}





static void
ui_ngb_check(size_t value, char *optionname, size_t ndim)
{
  switch(ndim)
    {
    case 2:
      if(value!=4 && value!=8)
        error(EXIT_FAILURE, 0, "%zu is not an acceptable value for "
              "`--%s'. Acceptable values for 2D inputs are 4 or 8",
              value, optionname);
      break;
    case 3:
      if(value!=6 && value!=18 && value!=26)
        error(EXIT_FAILURE, 0, "%zu is not an acceptable value for "
              "`--%s'. Acceptable values for 3D inputs are 6, 18 or 26",
              value, optionname);
      break;
    default:
      error(EXIT_FAILURE, 0, "%s: a bug! Please contact us at %s to fix the "
            "problem. Dimension value %zu is not recognized.", __func__,
            PACKAGE_BUGREPORT, ndim);
    }
}





/* Read the input image and do the basic checks */
static void
ui_preparations_read_input(struct noisechiselparams *p)
{
  float *f;
  size_t ndim;

  /* Read the input as a single precision floating point dataset, also load
     the WCS and finally remove any possibly existing extra dimensions
     (with a length of 1). */
  p->input = gal_array_read_one_ch_to_type(p->inputname, p->cp.hdu,
                                           NULL, GAL_TYPE_FLOAT32,
                                           p->cp.minmapsize,
                                           p->cp.quietmmap);
  p->input->wcs = gal_wcs_read(p->inputname, p->cp.hdu, 0, 0,
                               &p->input->nwcs);
  p->input->ndim=gal_dimension_remove_extra(p->input->ndim,
                                            p->input->dsize,
                                            p->input->wcs);

  /* When the input doesn't have a name, use `INPUT'. */
  if(p->input->name==NULL)
    gal_checkset_allocate_copy("INPUT", &p->input->name);

<<<<<<< HEAD
  /* Check the dimensions of the input. */
=======
  /* NoiseChisel currently only works on 2D datasets (images). */
  if(p->input->ndim!=2)
    error(EXIT_FAILURE, 0, "%s (hdu: %s) has %zu dimensions but NoiseChisel "
          "can only operate on 2D datasets (images)", p->inputname, p->cp.hdu,
          p->input->ndim);

  /* Check the values of dimension-related options. */
>>>>>>> a0b094bd
  ndim=p->input->ndim;
  if(ndim!=2 && ndim!=3)
    error(EXIT_FAILURE, 0, "%s: is a %zu dimensional dataset, only 2D "
          "or 3D datasets are currently supported",
          gal_fits_name_save_as_string(p->inputname, p->cp.hdu), ndim);

  /* Check the neighbor options and if the given values correspond to the
     input's dimensions. */
  ui_ngb_check(p->holengb, "holengb", ndim);
  ui_ngb_check(p->erodengb, "erodengb", ndim);
  ui_ngb_check(p->openingngb, "openingngb", ndim);
  ui_ngb_check(p->dopeningngb, "dopeningngb", ndim);
  ui_ngb_check(p->pseudoconcomp, "pseudoconcomp", ndim);

  /* A small check to see if the edges of the dataset aren't zero valued:
     they should be masked. */
  f=p->input->array;
  if( (f[0]==0.0 && f[1]==0.0)
      || (f[ p->input->size-1 ]==0.0 && f[ p->input->size-2 ]==0.0) )
    error(0, 0, "%s (hdu %s): [*** WARNING ***]: The first and/or last few "
          "pixels have a value of 0.0. As described below, the result of "
          "this run may thus not be reasonable/optimal.\n\n"
          "Some data reduction pipelines put 0.0 where there isn't data "
          "(most commonly on the edges). However, NoiseChisel's "
          "noise-based detection paradigm starts from the lower values of "
          "the dataset (not high S/N peaks): its initial threshold is "
          "mostly below the Sky value (0.0 in processed images). Therefore "
          "0.0 is meaningful for NoiseChisel and must not be used for a "
          "blank value.\n\n"
          "To ignore certain pixels, they must have a blank/NaN value. "
          "To mask (set to blank/NaN) the 0.0 valued elements, you can use "
          "Gnuastro's Arithmetic program with a command like this:\n\n"
          "    $ astarithmetic %s %s 0.0 eq nan where -g%s\n\n"
          "If the few 0.0 valued pixels on the edges are meaningful for "
          "your analysis, please ignore this warming message.\n"
          "--------------------------",
          p->inputname, p->cp.hdu, p->inputname, p->inputname, p->cp.hdu);
}





static void
ui_preparations(struct noisechiselparams *p)
{
  /* Prepare the names of the outputs. */
  ui_set_output_names(p);

  /* Read the input datasets and do the basic checks.*/
  ui_preparations_read_input(p);

  /* If a convolved image was given, read it in. Otherwise, read the given
     kernel. */
  if(p->convolvedname)
    {
      /* Read the input convolved image. */
      p->conv = gal_array_read_one_ch_to_type(p->convolvedname, p->chdu,
                                              NULL, GAL_TYPE_FLOAT32,
                                              p->cp.minmapsize,
                                              p->cp.quietmmap);

      /* Make sure the convolved image is the same size as the input. */
      if( gal_dimension_is_different(p->input, p->conv) )
        error(EXIT_FAILURE, 0, "%s (hdu %s), given to `--convolved' and "
              "`--convolvehdu', is not the same size as NoiseChisel's "
              "input: %s (hdu: %s)", p->convolvedname, p->chdu,
              p->inputname, p->cp.hdu);
    }
  else
    ui_prepare_kernel(p);

  /* Check for blank values to help later processing.  */
  gal_blank_present(p->input, 1);

  /* Prepare the tessellation. */
  ui_prepare_tiles(p);

  /* Allocate space for the over-all necessary arrays. */
  p->binary=gal_data_alloc(NULL, GAL_TYPE_UINT8, p->input->ndim,
                           p->input->dsize, p->input->wcs, 0,
                           p->cp.minmapsize, p->cp.quietmmap, NULL,
                           "binary", NULL);
  p->olabel=gal_data_alloc(NULL, GAL_TYPE_INT32, p->input->ndim,
                           p->input->dsize, p->input->wcs, 0,
                           p->cp.minmapsize, p->cp.quietmmap, NULL,
                           "labels", NULL);
  p->binary->flag = p->olabel->flag = p->input->flag;
}



















/**************************************************************/
/************     High level reading function     *************/
/**************************************************************/
void
ui_read_check_inputs_setup(int argc, char *argv[],
                           struct noisechiselparams *p)
{
  struct gal_options_common_params *cp=&p->cp;


  /* Include the parameters necessary for argp from this program (`args.h')
     and for the common options to all Gnuastro (`commonopts.h'). We want
     to directly put the pointers to the fields in `p' and `cp', so we are
     simply including the header here to not have to use long macros in
     those headers which make them hard to read and modify. This also helps
     in having a clean environment: everything in those headers is only
     available within the scope of this function. */
#include <gnuastro-internal/commonopts.h>
#include "args.h"


  /* Initialize the options and necessary information.  */
  ui_initialize_options(p, program_options, gal_commonopts_options);


  /* Read the command-line options and arguments. */
  errno=0;
  if(argp_parse(&thisargp, argc, argv, 0, 0, p))
    error(EXIT_FAILURE, errno, "parsing arguments");


  /* Read the configuration files and set the common values. */
  gal_options_read_config_set(&p->cp);


  /* Read the options into the program's structure, and check them and
     their relations prior to printing. */
  ui_read_check_only_options(p);


  /* Print the option values if asked. Note that this needs to be done
     after the option checks so un-sane values are not printed in the
     output state. */
  gal_options_print_state(&p->cp);


  /* Prepare all the options as FITS keywords to write in output later. */
  gal_options_as_fits_keywords(&p->cp);


  /* Check that the options and arguments fit well with each other. Note
     that arguments don't go in a configuration file. So this test should
     be done after (possibly) printing the option values. */
  ui_check_options_and_arguments(p);


  /* Read/allocate all the necessary starting arrays. */
  ui_preparations(p);


  /* Let the user know that processing has started. */
  if(!p->cp.quiet)
    {
      printf(PROGRAM_NAME" "PACKAGE_VERSION" started on %s",
             ctime(&p->rawtime));
      printf("  - Using %zu CPU thread%s\n", p->cp.numthreads,
             p->cp.numthreads==1 ? "." : "s.");
      printf("  - Input: %s (hdu: %s)\n", p->inputname, p->cp.hdu);
      if(p->convolvedname)
        printf("  - Convolved input: %s (hdu: %s)\n",
               p->convolvedname, p->chdu);
      else
        {
          if(p->kernelname)
            {
              if( strcmp(p->kernelname, UI_NO_CONV_KERNEL_NAME) )
                printf("  - %s: %s (hdu: %s)\n",
                       p->widekernelname ? "Sharp Kernel" : "Kernel",
                       p->kernelname, p->khdu);
              else
                printf("  - No convolution requested.\n");
            }
          else
            printf(p->kernel->ndim==2
                   ? "  - %s: FWHM=2 pixel Gaussian.\n"
                   : "  - %s: FWHM=1.5 pixel Gaussian (half extent in "
                   "3rd dimension).\n",
                   p->widekernelname ? "Sharp Kernel" : "Kernel");
        }
      if(p->widekernelname)
        printf("  - Wide Kernel: %s (hdu: %s)\n", p->widekernelname,
               p->whdu);
    }
}




















/**************************************************************/
/************     Pre-finish/abort operations     *************/
/**************************************************************/
void
ui_abort_after_check(struct noisechiselparams *p, char *filename,
                     char *file2name, char *description)
{
  char *name;

  if(file2name)
    {
      if( asprintf(&name, "`%s' and `%s'", filename, file2name)<0 )
        error(EXIT_FAILURE, 0, "%s: asprintf allocation", __func__);
    }
  else
    {
      if( asprintf(&name, "`%s'", filename)<0 )
        error(EXIT_FAILURE, 0, "%s: asprintf allocation", __func__);
    }

  /* Let the user know that NoiseChisel is aborting. */
  fprintf(stderr,
          "------------------------------------------------\n"
          "%s aborted for a check\n"
          "------------------------------------------------\n"
          "%s (%s) has been created.\n\n"
          "If you want %s to continue its processing AND save any "
          "requested check outputs, please run it again with "
          "`--continueaftercheck'.\n"
          "------------------------------------------------\n",
          PROGRAM_NAME, name, description, PROGRAM_NAME);

  /* Clean up. */
  free(name);
  ui_free_report(p, NULL);

  /* Abort. */
  exit(EXIT_SUCCESS);
}





void
ui_free_report(struct noisechiselparams *p, struct timeval *t1)
{
  /* Free the simply allocated spaces. */
  free(p->cp.hdu);
  free(p->maxtsize);
  free(p->maxltsize);
  free(p->cp.output);
  if(p->skyname)          free(p->skyname);
  if(p->detskyname)       free(p->detskyname);
  if(p->qthreshname)      free(p->qthreshname);
  if(p->detsn_s_name)     free(p->detsn_s_name);
  if(p->detsn_d_name)     free(p->detsn_d_name);
  if(p->detectionname)    free(p->detectionname);

  /* Free the allocated datasets. */
  gal_data_free(p->sky);
  gal_data_free(p->std);
  gal_data_free(p->wconv);
  gal_data_free(p->input);
  gal_data_free(p->kernel);
  gal_data_free(p->binary);
  gal_data_free(p->olabel);
  gal_data_free(p->widekernel);
  if(p->conv!=p->input) gal_data_free(p->conv);

  /* Clean up the tile structure. */
  p->ltl.numchannels=NULL;
  gal_tile_full_free_contents(&p->ltl);
  gal_tile_full_free_contents(&p->cp.tl);

  /* Print the final message. */
  if(!p->cp.quiet && t1)
    gal_timing_report(t1, PROGRAM_NAME" finished in: ", 0);
}<|MERGE_RESOLUTION|>--- conflicted
+++ resolved
@@ -424,11 +424,11 @@
     {
       /* Read the kernel. */
       if( strcmp(p->kernelname, UI_NO_CONV_KERNEL_NAME) )
-<<<<<<< HEAD
         {
           /* Read the kernel into memory. */
           p->kernel=gal_fits_img_read_kernel(p->kernelname, p->khdu,
-                                             p->cp.minmapsize);
+                                             p->cp.minmapsize,
+                                             p->cp.quietmmap);
 
           /* Make sure it has the same dimensions as the input. */
           if( p->kernel->ndim != p->input->ndim )
@@ -436,10 +436,6 @@
                   "is a %zuD dataset", p->kernelname, p->khdu,
                   p->kernel->ndim, p->inputname, p->cp.hdu, p->input->ndim);
         }
-=======
-        p->kernel=gal_fits_img_read_kernel(p->kernelname, p->khdu,
-                                           p->cp.minmapsize, p->cp.quietmmap);
->>>>>>> a0b094bd
       else
         p->kernel=NULL;
     }
@@ -447,25 +443,15 @@
     {
       /* Allocate space for the kernel (we don't want to use the statically
          allocated array. */
-<<<<<<< HEAD
       p->kernel=gal_data_alloc(NULL, GAL_TYPE_FLOAT32, p->input->ndim,
                                ndim==2 ? kernel_2d_dsize : kernel_3d_dsize,
-                               NULL, 0, p->cp.minmapsize, NULL, NULL, NULL);
+                               NULL, 0, p->cp.minmapsize, p->cp.quietmmap,
+                               NULL, NULL, NULL);
 
       /* Copy the staticly allocated default array into `p->kernel'. */
       k = ndim==2 ? kernel_2d : kernel_3d;
       ff = (f=p->kernel->array) + p->kernel->size;
       do *f=*k++; while(++f<ff);
-=======
-      p->kernel=gal_data_alloc(NULL, GAL_TYPE_FLOAT32, 2,
-                               kernel_2d_dsize, NULL, 0, p->cp.minmapsize,
-                               p->cp.quietmmap, NULL, NULL, NULL);
-
-      /* Now copy the staticly allocated array into it. */
-      k=p->kernel->array;
-      ff=(f=kernel_2d)+gal_dimension_total_size(2, p->kernel->dsize);
-      do *k++=*f; while(++f<ff);
->>>>>>> a0b094bd
     }
 
   /* If a wide kernel is given, then read it into memory. Otherwise, just
@@ -610,17 +596,7 @@
   if(p->input->name==NULL)
     gal_checkset_allocate_copy("INPUT", &p->input->name);
 
-<<<<<<< HEAD
   /* Check the dimensions of the input. */
-=======
-  /* NoiseChisel currently only works on 2D datasets (images). */
-  if(p->input->ndim!=2)
-    error(EXIT_FAILURE, 0, "%s (hdu: %s) has %zu dimensions but NoiseChisel "
-          "can only operate on 2D datasets (images)", p->inputname, p->cp.hdu,
-          p->input->ndim);
-
-  /* Check the values of dimension-related options. */
->>>>>>> a0b094bd
   ndim=p->input->ndim;
   if(ndim!=2 && ndim!=3)
     error(EXIT_FAILURE, 0, "%s: is a %zu dimensional dataset, only 2D "
