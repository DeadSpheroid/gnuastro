/*********************************************************************
Arithmetic - Do arithmetic operations on images.
Arithmetic is part of GNU Astronomy Utilities (Gnuastro) package.

Original author:
     Mohammad Akhlaghi <akhlaghi@gnu.org>
Contributing author(s):
Copyright (C) 2015, Free Software Foundation, Inc.

Gnuastro is free software: you can redistribute it and/or modify it
under the terms of the GNU General Public License as published by the
Free Software Foundation, either version 3 of the License, or (at your
option) any later version.

Gnuastro is distributed in the hope that it will be useful, but
WITHOUT ANY WARRANTY; without even the implied warranty of
MERCHANTABILITY or FITNESS FOR A PARTICULAR PURPOSE.  See the GNU
General Public License for more details.

You should have received a copy of the GNU General Public License
along with Gnuastro. If not, see <http://www.gnu.org/licenses/>.
**********************************************************************/
#include <config.h>

#include <argp.h>
#include <errno.h>
#include <error.h>
#include <stdio.h>
#include <string.h>

#include <gnuastro/wcs.h>
#include <gnuastro/box.h>
#include <gnuastro/fits.h>
#include <gnuastro/blank.h>
#include <gnuastro/table.h>

#include <gnuastro-internal/timing.h>
#include <gnuastro-internal/options.h>
#include <gnuastro-internal/checkset.h>
#include <gnuastro-internal/tableintern.h>
#include <gnuastro-internal/fixedstringmacros.h>

#include "main.h"

#include "ui.h"
#include "oneprofile.h"
#include "authors-cite.h"





/**************************************************************/
/*********      Argp necessary global entities     ************/
/**************************************************************/
/* Definition parameters for the argp: */
const char *
argp_program_version = PROGRAM_STRING "\n"
                       GAL_STRINGS_COPYRIGHT
                       "\n\nWritten/developed by "PROGRAM_AUTHORS;

const char *
argp_program_bug_address = PACKAGE_BUGREPORT;

static char
args_doc[] = "[Options] [Catalog]";

const char
doc[] = GAL_STRINGS_TOP_HELP_INFO PROGRAM_NAME" will create a FITS image "
  "containing any number of mock astronomical profiles based on an input "
  "catalog. All the profiles will be built from the center outwards. First "
  "by Monte Carlo integration, then using the central pixel position. The "
  "tolerance level specifies when the switch will occur.\n"
  GAL_STRINGS_MORE_HELP_INFO
  /* After the list of options: */
  "\v"
  PACKAGE_NAME" home page: "PACKAGE_URL;




















/**************************************************************/
/*********    Initialize & Parse command-line    **************/
/**************************************************************/
static uint8_t
ui_profile_name_read(char *string, size_t row)
{
  if( !strcmp("sersic", string) )
    return PROFILE_SERSIC;

  else if ( !strcmp("moffat", string) )
    return PROFILE_MOFFAT;

  else if ( !strcmp("gaussian", string) )
    return PROFILE_GAUSSIAN;

  else if ( !strcmp("point", string) )
    return PROFILE_POINT;

  else if ( !strcmp("flat", string) )
    return PROFILE_FLAT;

  else if ( !strcmp("circum", string) )
    return PROFILE_CIRCUMFERENCE;

  else if ( !strcmp("distance", string) )
    return PROFILE_DISTANCE;

  else if ( !strcmp(GAL_BLANK_STRING, string) )
    error(EXIT_FAILURE, 0, "atleast one profile function is blank");

  else
    {
      if(row)
        error(EXIT_FAILURE, 0, "`%s' not recognized as a profile function "
              "name in row %zu", string, row);
      else
        error(EXIT_FAILURE, 0, "`%s' not recognized as a profile function "
              "name in values to `--kernel' option", string);
    }

  return PROFILE_INVALID;
}





static char *
ui_profile_name_write(int profile_code)
{
  switch(profile_code)
    {
    case PROFILE_SERSIC:         return "sersic";
    case PROFILE_MOFFAT:         return "moffat";
    case PROFILE_GAUSSIAN:       return "gaussian";
    case PROFILE_POINT:          return "point";
    case PROFILE_FLAT:           return "flat";
    case PROFILE_CIRCUMFERENCE:  return "circum";
    case PROFILE_DISTANCE:       return "distance";
    default:
      error(EXIT_FAILURE, 0, "%s: %d not recognized as a profile code",
            __func__, profile_code);
    }

  return NULL;
}






static void
ui_initialize_options(struct mkprofparams *p,
                      struct argp_option *program_options,
                      struct argp_option *gal_commonopts_options)
{
  size_t i;
  struct gal_options_common_params *cp=&p->cp;

  /* Set the necessary common parameters structure. */
  cp->program_name       = PROGRAM_NAME;
  cp->program_exec       = PROGRAM_EXEC;
  cp->program_bibtex     = PROGRAM_BIBTEX;
  cp->program_authors    = PROGRAM_AUTHORS;
  cp->poptions           = program_options;
  cp->numthreads         = gal_threads_number();
  cp->coptions           = gal_commonopts_options;

  /* Default program parameters. */
  p->zeropoint           = NAN;
  p->cp.type             = GAL_TYPE_FLOAT32;

  /* Modify the common options for this program. */
  for(i=0; !gal_options_is_last(&cp->coptions[i]); ++i)
    {
      /* Select individually. */
      switch(cp->coptions[i].key)
        {
        case GAL_OPTIONS_KEY_HDU:
          cp->coptions[i].doc="Input catalog HDU name or number (if FITS).";
          break;

        case GAL_OPTIONS_KEY_TABLEFORMAT:
          cp->coptions[i].flags=OPTION_HIDDEN;
          break;

        case GAL_OPTIONS_KEY_SEARCHIN:
        case GAL_OPTIONS_KEY_MINMAPSIZE:
          cp->coptions[i].mandatory=GAL_OPTIONS_MANDATORY;
          break;
        }

      /* Select by group. */
      switch(cp->coptions[i].group)
        {
        case GAL_OPTIONS_GROUP_TESSELLATION:
          cp->coptions[i].doc=NULL; /* Necessary to remove title. */
          cp->coptions[i].flags=OPTION_HIDDEN;
          break;
        }
    }
}





/* Parse a single option: */
error_t
parse_opt(int key, char *arg, struct argp_state *state)
{
  struct mkprofparams *p = state->input;

  /* Pass `gal_options_common_params' into the child parser.  */
  state->child_inputs[0] = &p->cp;

  /* In case the user incorrectly uses the equal sign (for example
     with a short format or with space in the long format, then `arg`
     start with (if the short version was called) or be (if the long
     version was called with a space) the equal sign. So, here we
     check if the first character of arg is the equal sign, then the
     user is warned and the program is stopped: */
  if(arg && arg[0]=='=')
    argp_error(state, "incorrect use of the equal sign (`=`). For short "
               "options, `=` should not be used and for long options, "
               "there should be no space between the option, equal sign "
               "and value");

  /* Set the key to this option. */
  switch(key)
    {

    /* Read the non-option tokens (arguments): */
    case ARGP_KEY_ARG:
      if(p->catname)
        argp_error(state, "only one argument (input catalog) may be given");
      else
        p->catname=arg;
      break;


    /* This is an option, set its value. */
    default:
      return gal_options_set_from_key(key, arg, p->cp.poptions, &p->cp);
    }

  return 0;
}





/* Parse the kernel properties, the format is like this:

     PROFILE_NAME,PARAM_1,PARAM_2,PARAM_3,...,PARAM_N       */
void *
ui_parse_kernel(struct argp_option *option, char *arg,
                char *filename, size_t lineno, void *junk)
{
  long profcode;
  double *darray;
  gal_data_t *kernel;
  size_t i, nc, need=0;
  char *c, *dstr, *profile, *tailptr;
  char *str, sstr[GAL_OPTIONS_STATIC_MEM_FOR_VALUES];

  /* We want to print the stored values. */
  if(lineno==-1)
    {
      /* Set the value pointer to kernel. */
      kernel=*(gal_data_t **)(option->value);
      darray = kernel->array;

      /* First write the profile function code into the output string. */
      nc=0;
      profile=ui_profile_name_write(kernel->status);
      switch(kernel->flag)
        {
        case 2: nc += sprintf(sstr+nc, "%s,",    profile); break;
        case 3: nc += sprintf(sstr+nc, "%s-3d,", profile); break;
        default:
          error(EXIT_FAILURE, 0, "%s: a bug! Please contact us at %s to "
                "fix the problem. %u is not a recognized kernel "
                "dimensionality", __func__, PACKAGE_BUGREPORT, kernel->flag);
        }

      /* Write the values into a string. */
      for(i=0;i<kernel->size;++i)
        {
          if( nc > GAL_OPTIONS_STATIC_MEM_FOR_VALUES-100 )
            error(EXIT_FAILURE, 0, "%s: a bug! please contact us at %s so we "
                  "can address the problem. The number of necessary "
                  "characters in the statically allocated string has become "
                  "too close to %d", __func__, PACKAGE_BUGREPORT,
                  GAL_OPTIONS_STATIC_MEM_FOR_VALUES);
          nc += sprintf(sstr+nc, "%g,", darray[i]);
        }
      sstr[nc-1]='\0';

      /* Copy the string into a dynamically allocated space, because it
         will be freed later.*/
      gal_checkset_allocate_copy(sstr, &str);
      return str;
    }
  else
    {
      /* The first part of `arg' (before the first comma) is not
         necessarily a number. So we need to separate the first part from
         the rest.*/
      c=arg;while(*c!='\0' && *c!=',') ++c;
      profile=arg;
      arg = (*c=='\0') ? NULL : c+1;  /* the `point' profile doesn't need */
      *c='\0';                        /* any numbers.                     */


      /* Read the parameters. */
      kernel=gal_options_parse_list_of_numbers(arg, filename, lineno);
      *(gal_data_t **)(option->value) = kernel;


      /* All parameters must be positive. */
      darray=kernel->array;
      for(i=0;i<kernel->size;++i)
        if(darray[i]<=0)
          error(EXIT_FAILURE, 0, "value number %zu (%g) in the given list "
                "of kernel parameters (`%s') is not acceptable. All "
                "parameters to the `--kernel' option must be non-zero and "
                "positive", i+1, darray[i], arg);


      /* See if a 2D kernel is requested or a 3D kernel and keep the value
         in `kernel->flag'. If no dimensionality is defined, then by
         default, we'll assume it is 2D.*/
      c=profile;while(*c!='\0' && *c!='-') ++c;
      if(*c=='\0')
        kernel->flag=2;
      else
        {
          *c='\0';
          dstr=c+1;
          if( (dstr[1]!='d' && dstr[1]!='D') || dstr[2]!='\0')
            error(EXIT_FAILURE, 0, "bad formatting in `--kernel' "
                  "dimensionality. The dimensionality suffix must be either "
                  "2d, 3d (not case sensitive). You have given `%s'", dstr);
          switch(dstr[0])
            {
            case '2': kernel->flag=2; break;
            case '3': kernel->flag=3; break;
            default:
              error(EXIT_FAILURE, 0, "only 2 or 3 dimensional kernels can "
                    "currently be built, you have asked for a %c "
                    "dimensional kernel", dstr[0]);
            }
        }


      /* Write the profile type code into `kernel->status'. If it starts
         with a digit, then the user might have given the code of the
         profile directly. In that case, parse the number. Otherwise,
         let `ui_profile_name_read' find the value. */
      if( isdigit(*profile) )
        {
          profcode=strtol(profile, &tailptr, 0);
          if(*tailptr!='\0')
            error_at_line(EXIT_FAILURE, 0, filename, lineno, "`%s' "
                          "couldn't be read as a profile code", profile);
          if(profcode<=0 || profcode>=PROFILE_MAXIMUM_CODE)
            error_at_line(EXIT_FAILURE, 0, filename, lineno, "`%s' "
                          "isn't a valid profile code. Please run with "
                          "`--help' and see the acceptable codes in "
                          "explanation of the `--fcol' option", profile);
          kernel->status=profcode;
        }
      else
        kernel->status=ui_profile_name_read(profile, 0);


      /* Make sure the number of parameters conforms with the profile. */
      switch(kernel->status)
        {

        case PROFILE_SERSIC:        need = kernel->flag==2 ? 3 : 4;  break;
        case PROFILE_MOFFAT:        need = kernel->flag==2 ? 3 : 4;  break;
        case PROFILE_GAUSSIAN:      need = kernel->flag==2 ? 2 : 3;  break;
        case PROFILE_POINT:         need = 0;                        break;
        case PROFILE_FLAT:          need = kernel->flag==2 ? 1 : 2;  break;
        case PROFILE_CIRCUMFERENCE: need = kernel->flag==2 ? 1 : 2;  break;
        case PROFILE_DISTANCE:      need = kernel->flag==2 ? 1 : 2;  break;
        default:
          error_at_line(EXIT_FAILURE, 0, filename, lineno, "%s: a bug! "
                        "Please contact us at %s to correct the issue. "
                        "Profile code %d is not recognized", __func__,
                        PACKAGE_BUGREPORT, kernel->status);
        }


      /* Make sure the number of parameters given are the same number that
         are needed. */
      if( kernel->size != need )
        error_at_line(EXIT_FAILURE, 0, filename, lineno, "as a %uD kernel, "
                      "a `%s' profile needs %zu parameters, but %zu "
                      "parameter%s given to `--kernel'", kernel->flag,
                      ui_profile_name_write(kernel->status), need,
                      kernel->size, kernel->size>1?"s are":" is");


      /* If we want a 3D kernel, the last value (axis ratio) must be
         positive and smaller and equal to 1. Note that we have already
         checked for everything to be positive, so it can't be negative at
         this point.

         IMPORTANT NOTE: a `point' profile can have a kernel parameter list
         of zero elements. So we need to make sure there are actually
         numbers in the list also. */
      if(kernel->flag==3 && kernel->size && darray[kernel->size-1]>1.0f)
        error(EXIT_FAILURE, 0, "%g (last value in the list of kernel "
              "parameters `%s') is interpretted as the kernel axis ratio "
              "along the third dimension. Hence it must not be larger than 1",
              darray[kernel->size-1], arg);


      /* Our job is done, return NULL. */
      return NULL;
    }
}





/* Parse options with values of a list of numbers. */
void *
ui_parse_numbers(struct argp_option *option, char *arg,
                 char *filename, size_t lineno, void *junk)
{
  int i;
  size_t nc;
  double *darr;
  gal_data_t *values;
  char *str, sstr[GAL_OPTIONS_STATIC_MEM_FOR_VALUES];

  /* We want to print the stored values. */
  if(lineno==-1)
    {
      /* Set the pointer to the values dataset. */
      values = *(gal_data_t **)(option->value);

      /* Write each string into the output string */
      nc=0;
      darr=values->array;
      for(i=0;i<values->size;++i)
        {
          if( nc > GAL_OPTIONS_STATIC_MEM_FOR_VALUES-100 )
            error(EXIT_FAILURE, 0, "%s: a bug! please contact us at %s so we "
                  "can address the problem. The number of necessary "
                  "characters in the statically allocated string has become "
                  "too close to %d", __func__, PACKAGE_BUGREPORT,
                  GAL_OPTIONS_STATIC_MEM_FOR_VALUES);
          nc += sprintf(sstr+nc, "%g,", darr[i]);
        }
      sstr[nc-1]='\0';

      /* Copy the string into a dynamically allocated space, because it
         will be freed later.*/
      gal_checkset_allocate_copy(sstr, &str);
      return str;
    }

  /* We want to read the user's string. */
  else
    {
      /* If the option is already set, just return. */
      if(option->set) return NULL;

      /* Read the values. */
      values=gal_options_parse_list_of_numbers(arg, filename, lineno);

      /* Put the values into the option. */
      *(gal_data_t **)(option->value) = values;
      return NULL;
    }
}





/* Parse the mode to interpret the given coordinates. */
void *
ui_parse_coordinate_mode(struct argp_option *option, char *arg,
                         char *filename, size_t lineno, void *junk)
{
  char *outstr;

  /* We want to print the stored values. */
  if(lineno==-1)
    {
      gal_checkset_allocate_copy( *(uint8_t *)(option->value)==MKPROF_MODE_IMG
                                  ? "img" : "wcs", &outstr );
      return outstr;
    }
  else
    {
      if(!strcmp(arg, "img"))
        *(uint8_t *)(option->value)=MKPROF_MODE_IMG;
      else if (!strcmp(arg, "wcs"))
        *(uint8_t *)(option->value)=MKPROF_MODE_WCS;
      else
        error_at_line(EXIT_FAILURE, 0, filename, lineno, "`%s' (value to "
                      "`--mode') not recognized as a coordinate standard "
                      "mode. Recognized values are `img' and `wcs'. This "
                      "option is necessary to identify the nature of your "
                      "input coordinates", arg);
      return NULL;
    }
}



















/**************************************************************/
/***************       Sanity Check         *******************/
/**************************************************************/
/* Read and check ONLY the options. When arguments are involved, do the
   check in `ui_check_options_and_arguments'. */
static void
ui_read_check_only_options(struct mkprofparams *p)
{
  size_t i;

  /* When a no-merged image is to be created, type is necessary. */
  if( p->cp.type==GAL_TYPE_INVALID && p->nomerged==0)
    error(EXIT_FAILURE, 0, "an output type `--type' is necessary when a "
          "merged image is to be built.");

  /* Check if one of the coordinate columns has been given, the other is
     also given. To simplify the job, we use the fact that conditions in C
     return either a 0 (when failed) and 1 (when successful). Note that if
     neighter coordinates are specified there is no problem, the user might
     have input the other coordinate standard. We'll also check for that
     after this.*/
  if(p->kernel==NULL)
    {
      if(p->mode==0)
        error(EXIT_FAILURE, 0, "the `--mode' option is necessary when "
              "building profiles from a catalog. It can take two values: "
              "`img' or `wcs' which specify how to interpret the "
              "coordinate columns");
    }

  /* The zeropoint magnitude is only necessary when `mcolisbrightness' is
     not called.  */
  if( p->mcolisbrightness==0 && isnan(p->zeropoint) )
    error(EXIT_FAILURE, 0, "no zeropoint magnitude given. A zeropoint "
          "magnitude is necessary when `--mcolisbrightness' is not called "
          "(i.e., when the contents of `--mcol' must be interpretted as "
          "a magnitude, not brightness).");

  /* Make sure no zero value is given for the `--naxis' option (only when
     it is necessary). */
  if(p->dsize && p->backname==NULL)
    for(i=0;p->dsize[i]!=GAL_BLANK_SIZE_T;++i)
      if(p->dsize[i]==0)
        error(EXIT_FAILURE, 0, "values to `--naxes' option must not be "
              "zero");
}





/* Sanity check on options AND arguments. If only option values are to be
   checked, use `ui_read_check_only_options'. */
static void
ui_check_options_and_arguments(struct mkprofparams *p)
{
  int d0f1;
  char *tmpname;

  /* If no kernel is given, make sure an input catalog is given, and if it
     is FITS, that the HDU is also provided. When a kernel option, we will
     set a fiducial catalog name called `kernel.txt' to automatic output
     filename generation. */
  if(p->kernel)
    {
      if(p->catname)
        error(EXIT_FAILURE, 0, "`--kernel' cannot be called with an input "
              "catalog (`%s'). The parameters necessary to build a single "
              "kernel output should be given to `--kernel', not in a "
              "catalog", p->catname);
      p->catname="kernel.option";
    }
  else
    {
      if(p->catname)
        {
          if( gal_fits_name_is_fits(p->catname) && p->cp.hdu==NULL)
            error(EXIT_FAILURE, 0, "no `hdu' specified for the input FITS "
                  "table '%s', to ", p->catname);
        }
      else
        error(EXIT_FAILURE, 0, "no input catalog provided. To build "
              "profiles, you need to give a catalog/table containing "
              "the information of the profiles");
    }


  /* If cp->output was not specified on the command line or in any of
     the configuration files, then automatic output should be used, in
     which case, cp->output should be the current directory. */
  if(p->cp.output==NULL)
      gal_checkset_allocate_copy("./", &p->cp.output);


  /* Set the necessary output names. */
  d0f1=gal_checkset_dir_0_file_1(p->cp.output, p->cp.dontdelete);
  if(d0f1)                        /* --output is a file name. */
    {
      p->mergedimgname=p->cp.output;
      p->outdir=gal_checkset_dir_part(p->mergedimgname);
    }
  else                            /* --output is a directory name. */
    {
      gal_checkset_allocate_copy(p->cp.output, &p->outdir);
      gal_checkset_check_dir_write_add_slash(&p->outdir);
      tmpname=gal_checkset_automatic_output(&p->cp, p->catname, ".fits");
      p->mergedimgname=gal_checkset_malloc_cat(p->outdir, tmpname);
      free(tmpname);
    }
  p->basename=gal_checkset_not_dir_part(p->mergedimgname);


  /* If a merged image is requested (or `--kernel' the option is called),
     then delete the final filename if it exists. */
  if(p->nomerged==0 && p->kernel)
    gal_checkset_writable_remove(p->mergedimgname, p->cp.keep,
                                 p->cp.dontdelete);
}




















/**************************************************************/
/***************       Preparations         *******************/
/**************************************************************/
static void
ui_read_cols_2d(struct mkprofparams *p)
{
  int checkblank;
  size_t i, counter=0;
  char *colname=NULL, **strarr;
  gal_list_str_t *colstrs=NULL, *ccol;
  gal_data_t *cols, *tmp, *corrtype=NULL;

  /* The coordinate columns are a linked list of strings. */
  ccol=p->ccol;
  for(i=0; i<p->ndim; ++i)
    {
      gal_list_str_add(&colstrs, ccol->v, 0);
      ccol=ccol->next;
    }

  /* Add the rest of the columns in a specific order. */
  gal_list_str_add(&colstrs, p->fcol, 0);
  gal_list_str_add(&colstrs, p->rcol, 0);
  gal_list_str_add(&colstrs, p->ncol, 0);
  gal_list_str_add(&colstrs, p->pcol, 0);
  gal_list_str_add(&colstrs, p->qcol, 0);
  gal_list_str_add(&colstrs, p->mcol, 0);
  gal_list_str_add(&colstrs, p->tcol, 0);

  /* Reverse the order to make the column orders correspond to how we added
     them here and avoid possible bugs. */
  gal_list_str_reverse(&colstrs);

  /* Read the desired columns from the file. */
  cols=gal_table_read(p->catname, p->cp.hdu, colstrs, p->cp.searchin,
                      p->cp.ignorecase, p->cp.minmapsize);

  /* Set the number of objects. */
  p->num=cols->size;

  /* Put each column's data in the respective internal array. */
  while(cols!=NULL)
    {
      /* Pop out the top column. */
      tmp=gal_list_data_pop(&cols);

      /* By default check if the column has blank values, but it can be
         turned off for some columns. */
      checkblank=1;

      /* See which column we are currently reading. */
      switch(++counter)
        {
        case 1:
        case 2:
          colname = ( counter==1
                      ? "first coordinate column (`--coordcol')"
                      : "second coordinate column (`--coordcol')" );
          corrtype=gal_data_copy_to_new_type_free(tmp, GAL_TYPE_FLOAT64);
          switch(counter)
            {
            case 1: p->x=corrtype->array; break;
            case 2: p->y=corrtype->array; break;
            }
          break;


        case 3:
          if(tmp->type==GAL_TYPE_STRING)
            {
              p->f=gal_data_malloc_array(GAL_TYPE_UINT8, p->num,
                                         __func__, "p->f");
              strarr=tmp->array;
              for(i=0;i<p->num;++i)
                p->f[i]=ui_profile_name_read(strarr[i], i+1);
              gal_data_free(tmp);
              corrtype=NULL;
            }
          else
            {
              /* Read the user's profile codes. */
              colname="profile function code (`fcol')";
              corrtype=gal_data_copy_to_new_type_free(tmp, GAL_TYPE_UINT8);
              p->f=corrtype->array;

              /* Check if they are in the correct range. */
              for(i=0;i<p->num;++i)
                if(p->f[i]<=PROFILE_INVALID || p->f[i]>=PROFILE_MAXIMUM_CODE)
                  error(EXIT_FAILURE, 0, "%s: row %zu, the function "
                        "code is %u. It should be >%d and <%d. Please run "
                        "again with `--help' and check the acceptable "
                        "codes.\n\nAlternatively, you can use alphabetic "
                        "strings to specify the profile functions, see the "
                        "explanations under `fcol' from the command "
                        "below (press the `SPACE' key to go down, and the "
                        "`q' to return back to the command-line):\n\n"
                        "    $ info %s\n", p->catname, i+1, p->f[i],
                        PROFILE_INVALID, PROFILE_MAXIMUM_CODE, PROGRAM_EXEC);
            }
          break;


        case 4:
          colname="radius (`rcol')";
          corrtype=gal_data_copy_to_new_type_free(tmp, GAL_TYPE_FLOAT32);
          p->r=corrtype->array;

          /* Check if there is no negative or zero-radius profile. */
          for(i=0;i<p->num;++i)
            if(p->r[i]<=0.0f)
              error(EXIT_FAILURE, 0, "%s: row %zu, the radius value %g is "
                    "not acceptable. It has to be larger than 0", p->catname,
                    i+1, p->r[i]);
          break;


        case 5:
          colname="index (`ncol')";
          corrtype=gal_data_copy_to_new_type_free(tmp, GAL_TYPE_FLOAT32);
          p->n=corrtype->array;
          break;


        case 6:
          colname="position angle (`pcol')";
          corrtype=gal_data_copy_to_new_type_free(tmp, GAL_TYPE_FLOAT32);
          p->p1=corrtype->array;
          break;


        case 7:
          colname="axis ratio (`qcol')";
          corrtype=gal_data_copy_to_new_type_free(tmp, GAL_TYPE_FLOAT32);
          p->q1=corrtype->array;

          /* Check if there is no negative or >1.0f axis ratio. */
          for(i=0;i<p->num;++i)
            if(p->q1[i]<=0.0f || p->q1[i]>1.0f)
              error(EXIT_FAILURE, 0, "%s: row %zu, the axis ratio value %g "
                    "is not acceptable. It has to be >0 and <=1", p->catname,
                    i+1, p->q1[i]);
          break;


        case 8:
          colname="magnitude (`mcol')";
          corrtype=gal_data_copy_to_new_type_free(tmp, GAL_TYPE_FLOAT32);
          p->m=corrtype->array;
          checkblank=0;          /* Magnitude can be NaN: to mask regions. */
          break;


        case 9:
          colname="truncation (`tcol')";
          corrtype=gal_data_copy_to_new_type_free(tmp, GAL_TYPE_FLOAT32);
          p->t=corrtype->array;

          /* Check if there is no negative or zero truncation radius. */
          for(i=0;i<p->num;++i)
            if(p->t[i]<=0.0f)
              error(EXIT_FAILURE, 0, "%s: row %zu, the truncation radius "
                    "value %g is not acceptable. It has to be larger than 0",
                    p->catname, i+1, p->t[i]);
          break;


        /* If the index isn't recognized, then it is larger, showing that
           there was more than one match for the given criteria */
        default:
          gal_tableintern_error_col_selection(p->catname, p->cp.hdu, "too "
                                              "many columns were selected "
                                              "by the given values to the "
                                              "options ending in `col'.");
        }

      /* Sanity check and clean up.  Note that it might happen that the
         input structure is already freed. In that case, `corrtype' will be
         NULL. */
      if(corrtype)
        {
          /* Make sure there are no blank values in this column. */
          if( checkblank && gal_blank_present(corrtype, 1) )
            error(EXIT_FAILURE, 0, "%s column has blank values. "
                  "Input columns cannot contain blank values", colname);

          /* Free the unnecessary sturcture information. The correct-type
             (`corrtype') data structure's array is necessary for later
             steps, so its pointer has been copied in the main program's
             structure. Hence, we should set the structure's pointer to
             NULL so the important data isn't freed.*/
          corrtype->array=NULL;
          gal_data_free(corrtype);
        }
    }
}





/* Read the columns for a 3D profile. */
static void
ui_read_cols_3d(struct mkprofparams *p)
{
  int checkblank;
  size_t i, counter=0;
  char *colname=NULL, **strarr;
  gal_list_str_t *colstrs=NULL, *ccol;
  gal_data_t *cols, *tmp, *corrtype=NULL;

  /* The 3D-specific columns are not mandatory in `args.h', so we need to
     check here if they are given or not before starting to read them. */
  if(p->p2col==NULL || p->p3col==NULL || p->q2col==NULL)
    error(EXIT_FAILURE, 0, "at least one of `--p2col', `--p3col', or "
          "`--q2col' have not been identified. When building a 3D profile, "
          "these three columns are also mandatory");

  /* The coordinate columns are a linked list of strings. */
  ccol=p->ccol;
  for(i=0; i<p->ndim; ++i)
    {
      gal_list_str_add(&colstrs, ccol->v, 0);
      ccol=ccol->next;
    }

  /* Put the columns a specific order to read. */
  gal_list_str_add(&colstrs, p->fcol,  0);
  gal_list_str_add(&colstrs, p->rcol,  0);
  gal_list_str_add(&colstrs, p->ncol,  0);
  gal_list_str_add(&colstrs, p->pcol,  0);
  gal_list_str_add(&colstrs, p->p2col, 0);
  gal_list_str_add(&colstrs, p->p3col, 0);
  gal_list_str_add(&colstrs, p->qcol,  0);
  gal_list_str_add(&colstrs, p->q2col, 0);
  gal_list_str_add(&colstrs, p->mcol,  0);
  gal_list_str_add(&colstrs, p->tcol,  0);

  /* Reverse the order to make the column orders correspond to how we added
     them here and avoid possible bugs. */
  gal_list_str_reverse(&colstrs);

  /* Read the desired columns from the file. */
  cols=gal_table_read(p->catname, p->cp.hdu, colstrs, p->cp.searchin,
                      p->cp.ignorecase, p->cp.minmapsize);

  /* Set the number of objects. */
  p->num=cols->size;

  /* Put each column's data in the respective internal array. */
  while(cols!=NULL)
    {
      /* Pop out the top column. */
      tmp=gal_list_data_pop(&cols);

      /* By default check if the column has blank values, but it can be
         turned off for some columns. */
      checkblank=1;

      /* See which column we are currently reading. */
      switch(++counter)
        {
        case 1:
        case 2:
        case 3:
          colname = ( counter==1
                      ? "first coordinate column (`--coordcol')"
                      : ( counter==2
                          ? "second coordinate column (`--coordcol')"
                          : "third coordinate column (`--coordcol')" ) );
          corrtype=gal_data_copy_to_new_type_free(tmp, GAL_TYPE_FLOAT64);
          switch(counter)
            {
            case 1: p->x=corrtype->array; break;
            case 2: p->y=corrtype->array; break;
            case 3: p->z=corrtype->array; break;
            }
          break;

        case 4:
          if(tmp->type==GAL_TYPE_STRING)
            {
              p->f=gal_data_malloc_array(GAL_TYPE_UINT8, p->num,
                                         __func__, "p->f");
              strarr=tmp->array;
              for(i=0;i<p->num;++i)
                p->f[i]=ui_profile_name_read(strarr[i], i+1);
              gal_data_free(tmp);
              corrtype=NULL;
            }
          else
            {
              /* Read the user's profile codes. */
              colname="profile function code (`fcol')";
              corrtype=gal_data_copy_to_new_type_free(tmp, GAL_TYPE_UINT8);
              p->f=corrtype->array;

              /* Check if they are in the correct range. */
              for(i=0;i<p->num;++i)
                if(p->f[i]<=PROFILE_INVALID || p->f[i]>=PROFILE_MAXIMUM_CODE)
                  error(EXIT_FAILURE, 0, "%s: row %zu, the function "
                        "code is %u. It should be >%d and <%d. Please run "
                        "again with `--help' and check the acceptable "
                        "codes.\n\nAlternatively, you can use alphabetic "
                        "strings to specify the profile functions, see the "
                        "explanations under `fcol' from the command "
                        "below (press the `SPACE' key to go down, and the "
                        "`q' to return back to the command-line):\n\n"
                        "    $ info %s\n", p->catname, i+1, p->f[i],
                        PROFILE_INVALID, PROFILE_MAXIMUM_CODE, PROGRAM_EXEC);
            }
          break;

        case 5:
          colname="radius (`rcol')";
          corrtype=gal_data_copy_to_new_type_free(tmp, GAL_TYPE_FLOAT32);
          p->r=corrtype->array;
          break;

        case 6:
          colname="index (`ncol')";
          corrtype=gal_data_copy_to_new_type_free(tmp, GAL_TYPE_FLOAT32);
          p->n=corrtype->array;
          break;

        case 7:
          colname="first euler angle (`pcol')";
          corrtype=gal_data_copy_to_new_type_free(tmp, GAL_TYPE_FLOAT32);
          p->p1=corrtype->array;
          break;

        case 8:
          colname="second euler angle (`p2col')";
          corrtype=gal_data_copy_to_new_type_free(tmp, GAL_TYPE_FLOAT32);
          p->p2=corrtype->array;
          break;

        case 9:
          colname="third euler angle (`p3col')";
          corrtype=gal_data_copy_to_new_type_free(tmp, GAL_TYPE_FLOAT32);
          p->p3=corrtype->array;
          break;

        case 10:
          colname="axis ratio 1 (`qcol')";
          corrtype=gal_data_copy_to_new_type_free(tmp, GAL_TYPE_FLOAT32);
          p->q1=corrtype->array;

          /* Check if there is no negative or >1.0f axis ratio. */
          for(i=0;i<p->num;++i)
            if(p->q1[i]<=0.0f || p->q1[i]>1.0f)
              error(EXIT_FAILURE, 0, "%s: row %zu, the first axis ratio "
                    "(`--qcol') value %g is not acceptable. It has to be "
                    ">0 and <=1", p->catname, i+1, p->q1[i]);
          break;

        case 11:
          colname="axis ratio 2 (`q2col')";
          corrtype=gal_data_copy_to_new_type_free(tmp, GAL_TYPE_FLOAT32);
          p->q2=corrtype->array;

          /* Check if there is no negative or >1.0f axis ratio. */
          for(i=0;i<p->num;++i)
            if(p->q2[i]<=0.0f || p->q2[i]>1.0f)
              error(EXIT_FAILURE, 0, "%s: row %zu, the second axis ratio "
                    "(`--q2col') value %g is not acceptable. It has to be "
                    ">0 and <=1", p->catname, i+1, p->q2[i]);
          break;

        case 12:
          colname="magnitude (`mcol')";
          corrtype=gal_data_copy_to_new_type_free(tmp, GAL_TYPE_FLOAT32);
          p->m=corrtype->array;
          checkblank=0;          /* Magnitude can be NaN: to mask regions. */
          break;

        case 13:
          colname="truncation (`tcol')";
          corrtype=gal_data_copy_to_new_type_free(tmp, GAL_TYPE_FLOAT32);
          p->t=corrtype->array;

          /* Check if there is no negative or zero truncation radius. */
          for(i=0;i<p->num;++i)
            if(p->t[i]<=0.0f)
              error(EXIT_FAILURE, 0, "%s: row %zu, the truncation radius "
                    "value %g is not acceptable. It has to be larger than 0",
                    p->catname, i+1, p->t[i]);
          break;

        /* If the index isn't recognized, then it is larger, showing that
           there was more than one match for the given criteria */
        default:
          gal_tableintern_error_col_selection(p->catname, p->cp.hdu, "too "
                                              "many columns were selected "
                                              "by the given values to the "
                                              "options ending in `col'.");
        }

      /* Sanity check and clean up.  Note that it might happen that the
         input structure is already freed. In that case, `corrtype' will be
         NULL. */
      if(corrtype)
        {
          /* Make sure there are no blank values in this column. */
          if( checkblank && gal_blank_present(corrtype, 1) )
            error(EXIT_FAILURE, 0, "%s column has blank values. "
                  "Input columns cannot contain blank values", colname);

          /* Free the unnecessary sturcture information. The correct-type
             (`corrtype') data structure's array is necessary for later
             steps, so its pointer has been copied in the main program's
             structure. Hence, we should set the structure's pointer to
             NULL so the important data isn't freed.*/
          corrtype->array=NULL;
          gal_data_free(corrtype);
        }
    }
}






/* It is possible to define the internal catalog through a catalog or the
   `--kernel' option. This function will do the job. */
static void
ui_prepare_columns(struct mkprofparams *p)
{
  double *karr;
  float r, n, t;

  /* If the kernel option was called, then we need to build a series of
     single element columns to create an internal catalog. */
  if(p->kernel)
    {
      /* Number of profiles to be built. */
      p->num=1;

      /* Allocate the necessary columns. */
      p->x  = gal_data_calloc_array(GAL_TYPE_FLOAT64, 1, __func__, "p->x");
      p->y  = gal_data_calloc_array(GAL_TYPE_FLOAT64, 1, __func__, "p->y");
      p->f  = gal_data_calloc_array(GAL_TYPE_UINT8,   1, __func__, "p->f");
      p->r  = gal_data_calloc_array(GAL_TYPE_FLOAT32, 1, __func__, "p->r");
      p->n  = gal_data_calloc_array(GAL_TYPE_FLOAT32, 1, __func__, "p->n");
      p->p1 = gal_data_calloc_array(GAL_TYPE_FLOAT32, 1, __func__, "p->p1");
      p->q1 = gal_data_calloc_array(GAL_TYPE_FLOAT32, 1, __func__, "p->q1");
      p->m  = gal_data_calloc_array(GAL_TYPE_FLOAT32, 1, __func__, "p->m");
      p->t  = gal_data_calloc_array(GAL_TYPE_FLOAT32, 1, __func__, "p->t");
      if(p->ndim==3)
        {
          p->z =gal_data_calloc_array(GAL_TYPE_FLOAT64, 1, __func__, "p->z");
          p->p2=gal_data_calloc_array(GAL_TYPE_FLOAT32, 1, __func__, "p->p2");
          p->p3=gal_data_calloc_array(GAL_TYPE_FLOAT32, 1, __func__, "p->p3");
          p->q2=gal_data_calloc_array(GAL_TYPE_FLOAT32, 1, __func__, "p->q2");
        }

      /* For profiles that need a different number of input values. Note
         that when a profile doesn't need a value, it will be ignored. */
      karr=p->kernel->array;
      if(p->kernel->size)
        {
          r = karr[0];
          n = p->kernel->size==2 ? 0.0f : karr[1];
          t = ( p->ndim==2
                ? p->kernel->size==1 ? 1.0f : karr[ p->kernel->size - 1 ]
                : p->kernel->size==1 ? 1.0f : karr[ p->kernel->size - 2 ] );
        }
      else r=n=t=0.0f;

      /* Fill the allocated spaces. */
      p->x[0]  = 0.0f;
      p->y[0]  = 0.0f;
      p->f[0]  = p->kernel->status;
      p->r[0]  = r;
      p->n[0]  = n;
      p->p1[0] = 0.0f;
      p->q1[0] = 1.0f;
      p->m[0]  = 0.0f;
      p->t[0]  = t;
      if(p->ndim==3)
        {
          p->z[0]  = 0.0f;
          p->p2[0] = 0.0f;
          p->p3[0] = 0.0f;
          p->q2[0] = p->kernel->size ? karr[ p->kernel->size - 1 ] : 0.0f;
        }
    }
  else
    {
      /* Make sure the number of coordinate columns and number of
         dimensions in outputs are the same. There is no problem if it is
         more than `ndim'. In that case, the last values (possibly in
         configuration files) will be ignored. */
      if( gal_list_str_number(p->ccol) < p->ndim )
        error(EXIT_FAILURE, 0, "%zu coordinate columns (calls to "
              "`--coordcol') given but output has %zu dimensions",
              gal_list_str_number(p->ccol), p->ndim);

      /* Call the respective function. */
      switch(p->ndim)
        {
        case 2: ui_read_cols_2d(p);   break;
        case 3: ui_read_cols_3d(p);   break;
        default:
          error(EXIT_FAILURE, 0, "%s: a bug! Please contact us at %s to "
                "resolve the issue. %zu not recognized for `p->ndim'",
                __func__, PACKAGE_BUGREPORT, p->ndim);
        }
    }
}





/* To keep things clean, we'll do the WCS sanity checks in this small
   function. If everything is ok, this function will return 0 (so an if
   condition won't be executed). If any of the necessary inputs aren't
   given, it will return 1. */
static int
ui_wcs_sanity_check(struct mkprofparams *p)
{
  size_t ndim=p->ndim;

  if(p->crpix)
    {
      if(p->crpix->size!=ndim)
        error(EXIT_FAILURE, 0, "%zu values given to `--crpix'. This must be "
              "the same as the output dimension (%zu)", p->crpix->size, ndim);
      return 0;
    }
  else return 1;

  if(p->crval)
    {
      if(p->crval->size!=ndim)
        error(EXIT_FAILURE, 0, "%zu values given to `--crval'. This must be "
              "the same as the output dimension (%zu)", p->crval->size, ndim);
      return 0;
    }
  else return 1;

  if(p->cdelt)
    {
      if(p->cdelt->size!=ndim)
        error(EXIT_FAILURE, 0, "%zu values given to `--cdelt'. This must be "
              "the same as the output dimension (%zu)", p->cdelt->size, ndim);
      return 0;
    }
  else return 1;

  if(p->pc)
    {
      if(p->pc->size!=ndim*ndim)
        error(EXIT_FAILURE, 0, "%zu values given to `--pc'. This must be "
              "the square as the output dimension (%zu)", p->pc->size,
              ndim*ndim);
      return 0;
    }
  else return 1;

  if(p->cunit)
    {
      if(p->cunit->size!=ndim)
        error(EXIT_FAILURE, 0, "%zu values given to `--cunit'. This must be "
              "the same as the output dimension (%zu)", p->cunit->size, ndim);
      return 0;
    }
  else return 1;

  if(p->ctype)
    {
      if(p->ctype->size!=ndim)
        error(EXIT_FAILURE, 0, "%zu values given to `--ctype'. This must be "
              "the same as the output dimension (%zu)", p->ctype->size, ndim);
      return 0;
    }
  else return 1;
}





static void
ui_prepare_wcs(struct mkprofparams *p)
{
  int status;
  struct wcsprm *wcs;
  char **cunit, **ctype;
  size_t i, ndim=p->ndim;
  double *crpix, *crval, *cdelt, *pc;


  /* Check and initialize the WCS information. If any of the necessary WCS
     parameters are missing, then don't build any WCS. */
  if( ui_wcs_sanity_check(p) ) return;
  crpix = p->crpix->array;
  crval = p->crval->array;
  cdelt = p->cdelt->array;
  pc    = p->pc->array;
  cunit = p->cunit->array;
  ctype = p->ctype->array;


  /* Allocate the memory necessary for the wcsprm structure. */
  errno=0;
  wcs=p->wcs=malloc(sizeof *wcs);
  if(wcs==NULL)
    error(EXIT_FAILURE, errno, "%zu for wcs in preparewcs", sizeof *wcs);


  /* Initialize the structure (allocate all its internal arrays). */
  wcs->flag=-1;
  if( (status=wcsini(1, ndim, wcs)) )
    error(EXIT_FAILURE, 0, "wcsini error %d: %s",
          status, wcs_errmsg[status]);


  /* Fill in all the important WCS structure parameters. */
  wcs->altlin   = 0x1;
  wcs->equinox  = 2000.0f;
  for(i=0;i<ndim;++i)
    {
      /* IMPORTANT: At this point, we don't want the WCS to be over-sampled
         because if the user has given RA and Dec for the profiles, they
         need to be converted to non-oversampled and shifted image
         coordinates. After the conversion (in `ui_finalize_coordinates')
         we are going to correct for the oversampling in the WCS.*/
      wcs->crpix[i] = crpix[i];
      wcs->crval[i] = crval[i];
      wcs->cdelt[i] = cdelt[i];
      strcpy(wcs->cunit[i], cunit[i]);
      strcpy(wcs->ctype[i], ctype[i]);
    }
  for(i=0;i<ndim*ndim;++i) wcs->pc[i]=pc[i];

  /* Set up the wcs structure with the constants defined above. */
  status=wcsset(wcs);
  if(status)
    error(EXIT_FAILURE, 0, "wcsset error %d: %s", status,
          wcs_errmsg[status]);
}





static void
ui_prepare_canvas(struct mkprofparams *p)
{
  float *f, *ff;
  gal_data_t *keysll;
  long width[3]={1,1,1};
  int status=0, setshift=0;
  double truncr, semiaxes[3], euler_deg[3];
  size_t i, nshift=0, *dsize=NULL, ndim_counter;

  /* If a background image is specified, then use that as the output
     image to build the profiles over. */
  if(p->backname)
    {
      /* Make sure the kernel option is not called. */
      if(p->kernel)
        error(EXIT_FAILURE, 0, "the `--kernel' and `--background' options "
              "cannot be called together");

      /* Small sanity check. */
      if(p->backhdu==NULL)
        error(EXIT_FAILURE, 0, "no hdu specified for the background image "
              "%s. Please run again `--backhdu' option", p->backname);

      /* Read in the background image and its coordinates, note that when
         no merged image is desired, we just need the WCS information of
         the background image and the number of its dimensions. So
         `ndim==0' and what `dsize' points to is irrelevant. */
      if(p->nomerged)
        {
          /* Get the number of the background image's dimensions. */
          keysll=gal_data_array_calloc(1);
          keysll->name="NAXIS";   keysll->type=GAL_TYPE_SIZE_T;
          gal_fits_key_read(p->backname, p->backhdu, keysll, 0, 0);
          p->ndim = *(size_t *)(keysll->array);
          keysll->name=NULL;
          gal_data_array_free(keysll, 1, 1);

          /* Read the WCS structure of the background image. */
          p->wcs=gal_wcs_read(p->backname, p->backhdu, 0, 0, &p->nwcs);
        }
      else
        {
          /* Read the image. */
          p->out=gal_fits_img_read_to_type(p->backname, p->backhdu,
                                           GAL_TYPE_FLOAT32,
                                           p->cp.minmapsize, 0, 0);

          /* Put the WCS structure and number of dimensions in the
             MakeProfiles's main structure for generality. The WCS
             structure will be put back in the end when writing. */
          p->wcs=p->out->wcs;
          p->nwcs=p->out->nwcs;
          p->ndim=p->out->ndim;
          p->out->wcs=NULL;
          p->out->nwcs=0;


          /* If p->dsize was given as an option, free it. */
          if( p->dsize ) free(p->dsize);

          /* Write the size of the background image into `dsize'. */
          p->dsize=gal_data_malloc_array(GAL_TYPE_SIZE_T, p->ndim, __func__,
                                         "p->dsize");
          for(i=0;i<p->ndim;++i) p->dsize[i] = p->out->dsize[i];

          /* Set all pixels to zero if the user wanted a clear canvas. */
          if(p->clearcanvas)
            {ff=(f=p->out->array)+p->out->size; do *f++=0.0f; while(f<ff);}
        }


      /* Currently, things are only implemented for 2D. */
      if(p->ndim!=2 && p->ndim!=3)
        error(EXIT_FAILURE, 0, "%s (hdu %s) has %zu dimensions. Currently "
              "only a 2 or 3 dimensional background image is acceptable",
              p->backname, p->backhdu, p->ndim);


      /* When a background image is specified, oversample must be 1 and
         there is no shifts. */
      p->oversample=1;
      if(p->shift) free(p->shift);
      p->shift=gal_data_calloc_array(GAL_TYPE_SIZE_T, p->ndim, __func__,
                                     "p->shift (1)");
    }
  else
    {
      /* Get the number of dimensions. */
      ndim_counter=0;
      for(i=0;p->dsize[i]!=GAL_BLANK_SIZE_T;++i) ++ndim_counter;
      p->ndim=ndim_counter;

      /* Currently, things are only implemented for 2D or 3D. */
      if(p->ndim!=2 && p->ndim!=3)
        error(EXIT_FAILURE, 0, "%zu numbers given to `--naxis', only 2 "
              "values may be given", p->ndim);

      /* If any of the shift elements are zero, the others should be too!*/
      if(p->shift && p->shift[0] && p->shift[1])
        {
          /* Multiply the shift by the over-sample. */
          for(i=0;p->shift[i]!=GAL_BLANK_SIZE_T;++i)
            {
              ++nshift;
              p->shift[i] *= p->oversample;
            }

          /* Make sure it has the same number of elements as naxis. */
          if(p->ndim!=nshift)
            error(EXIT_FAILURE, 0, "%zu and %zu elements given to `--ndim' "
                  "and `--shift' respectively. These two numbers must be the "
                  "same", p->ndim, nshift);
        }
      else
        {
          /* `prepforconv' is only valid when xshift and yshift are both
             zero. Also, a PSF profile should exist in the image. */
          if(p->prepforconv)
            {
              /* Check if there is at least one Moffat or Gaussian profile. */
              for(i=0;i<p->num;++i)
                if( oneprofile_ispsf(p->f[i]) )
                  {
                    /* Calculate the size of the box holding the PSF. Note:

                       - For the Moffat and Gaussian profiles, the radius
                       column is actually the FWHM which is actually the
                       diameter, not radius. So we have to divide it by
                       half.

                       - encloseellipse outputs the total width, we only want
                       half of it for the shift. */
                    setshift=1;
                    truncr = p->tunitinp ? p->t[i] : p->t[i] * p->r[i]/2;
                    if(p->ndim==2)
                      gal_box_bound_ellipse(truncr, p->q1[i]*truncr,
                                            p->p1[i], width);
                    else
                      {
                        euler_deg[0] = p->p1[i];
                        euler_deg[1] = p->p2[i];
                        euler_deg[2] = p->p3[i];
                        semiaxes[0]  = truncr;
                        semiaxes[1]  = truncr * p->q1[i];
                        semiaxes[2]  = truncr * p->q2[i];
                        gal_box_bound_ellipsoid( semiaxes, euler_deg, width);
                      }
                  }

              /* Either set the shifts to zero or to the values set from
                 the PSF. Note that the user might have given any number of
                 shifts (from zero). So, we'll just free it and reset
                 it. */
              if(p->shift) free(p->shift);
              p->shift=gal_data_calloc_array(GAL_TYPE_SIZE_T, p->ndim,
                                             __func__, "p->shift (2)");
              if(setshift)
                {
                  p->shift[0]  = (width[0]/2)*p->oversample;
                  p->shift[1]  = (width[1]/2)*p->oversample;
                  if(p->ndim==3) p->shift[2] = (width[2]/2)*p->oversample;
                }
            }
        }

      /* If shift has not been set until now, set it. */
      if(p->shift==NULL)
        p->shift=gal_data_calloc_array(GAL_TYPE_SIZE_T, p->ndim, __func__,
                                       "p->shift (3)");

      /* Prepare the sizes of the final merged image (if it is to be
         made). Note that even if we don't want a merged image, we still
         need its WCS structure. */
      if(p->nomerged==0)
        {
          ndim_counter=0;
          for(i=0;p->dsize[i]!=GAL_BLANK_SIZE_T;++i)
            {
              /* Count the number of dimensions. */
              ++ndim_counter;

              /* Correct dsize. */
              p->dsize[i] = (p->dsize[i]*p->oversample) + (2*p->shift[i]);
            }
          dsize = p->dsize;

          /* Make the output structure. */
          p->out=gal_data_alloc(NULL, GAL_TYPE_FLOAT32, ndim_counter, dsize,
                                NULL, 1, p->cp.minmapsize, NULL, NULL, NULL);
        }
    }


  /* Make the WCS structure of the output data structure if it has not
     been set yet. */
  if(p->wcs==NULL)
    ui_prepare_wcs(p);


  /* Set the name, comments and units of the final merged output. */
  if(p->out)
    {
      if(p->out->name) free(p->out->name);
      gal_checkset_allocate_copy("Mock profiles", &p->out->name);
      if(p->out->unit==NULL)
        gal_checkset_allocate_copy("Brightness", &p->out->unit);
    }



  /* When individual mode is requested, write the WCS structure to a header
     string to speed up the process: if we don't do it here, this process
     will be necessary on every individual profile's output. So it is much
     more efficient done once here. */
  if(p->individual && p->wcs)
    {
      status=wcshdo(WCSHDO_safe, p->wcs, &p->wcsnkeyrec, &p->wcsheader);
      if(status)
        error(EXIT_FAILURE, 0, "wcshdo error %d: %s", status,
              wcs_errmsg[status]);
    }
}





static void
ui_finalize_coordinates(struct mkprofparams *p)
{
  void *arr=NULL;
  size_t i=0, ndim=p->ndim;
  uint8_t os=p->oversample;
  gal_data_t *tmp, *coords=NULL;
  double *cdelt=p->wcs->cdelt, *crpix=p->wcs->crpix;

  /* When the user specified RA and Dec columns, the respective values
     where stored in the `p->x' and `p->y' arrays. So before proceeding, we
     need to change them into actual image coordinates. */
  if(p->mode==MKPROF_MODE_WCS)
    {
      /* Make list of coordinates for input of `gal_wcs_world_to_img'. */
      for(i=0;i<ndim;++i)
        {
          /* Set the array pointer. Note that we read the WCS columns into
         the `p->x', `p->y' and `p->z' arrays temporarily before. Here, we
         will convert them to image coordinates in place. */
          switch(i)
            {
            /* Note that the linked list gets filled in a first-in-last-out
               order, so the last column added should be the first WCS
               dimension. */
<<<<<<< HEAD
            case 0: arr = ndim==2 ? p->y : p->z;   break;
            case 1: arr = ndim==2 ? p->x : p->y;   break;
            case 2: arr = p->x;                    break;
            default:
              error(EXIT_FAILURE, 0, "conversion from WCS to image "
                    "coordinates is not supported for %zu-dimensional "
                    "datasets", ndim);
=======
            case 0: arr = p->y;   break;
            case 1: arr = p->x;   break;
            default:
              error(EXIT_FAILURE, 0, "conversion from WCS to image "
                    "coordinates is not currently supported for "
                    "%zu-dimensional datasets", ndim);
>>>>>>> 4f1a586b
            }

          /* Allocate the list of coordinates. */
          gal_list_data_add_alloc(&coords, arr, GAL_TYPE_FLOAT64, 1, &p->num,
                                  NULL, 0, -1, NULL, NULL, NULL);
        }

      /* Convert the world coordinates to image coordinates (inplace). */
      gal_wcs_world_to_img(coords, p->wcs, 1);


      /* If any conversions created a WCSLIB error, both the outputs will be
         set to NaN. */
      for(i=0;i<p->num;++i)
        if( isnan(p->x[i]) )
          error(EXIT_FAILURE, 0, "catalog row %zu: WCSLIB could not convert "
                "(%f, %f) coordinates into image coordinates", i, p->x[i],
                p->y[i]);

      /* We want the actual arrays of each `coords' column. So, first we'll
         set all the array elements to NULL, then free it. */
      for(tmp=coords;tmp!=NULL;tmp=tmp->next) tmp->array=NULL;
      gal_list_data_free(coords);
    }

  /* Correct the WCS scale. Note that when the WCS is read from a
     background image, oversample is set to 1. This is done here because
     the conversion of WCS to pixel coordinates needs to be done with the
     non-over-sampled image.*/
  for(i=0;i<p->ndim;++i)
    {
      /* Oversampling has already been applied in `p->shift'. Also note
         that shift is in the C dimension ordring, while crpix is in FITS
         ordering. */
      crpix[i]  = crpix[i]*os + p->shift[ndim-i-1] - os/2;
      cdelt[i] /= os;
    }

  /* For a sanity check:
  printf("\nui_finalize_coordinates sanity check:\n");
  for(i=0;i<p->num;++i)
    printf("%f, %f\n", p->x[i], p->y[i]);
  */
}





/* Add all the columns of the log file. Just note that since this is a
   linked list, we have to add them in the opposite order. */
static void
ui_make_log(struct mkprofparams *p)
{
  char *name, *comment;

  /* Return if no long file is to be created. */
  if(p->cp.log==0) return;

  /* Individual created. */
  gal_list_data_add_alloc(&p->log, NULL, GAL_TYPE_UINT8, 1, &p->num, NULL,
                          1, p->cp.minmapsize, "INDIV_CREATED", "bool",
                          "If an individual image was made (1) or not (0).");

  /* Fraction of monte-carlo. */
  gal_list_data_add_alloc(&p->log, NULL, GAL_TYPE_FLOAT32, 1, &p->num, NULL,
                          1, p->cp.minmapsize, "FRAC_MONTECARLO", "frac",
                          "Fraction of brightness in Monte-carlo integrated "
                          "pixels.");

  /* Number of monte-carlo. */
  gal_list_data_add_alloc(&p->log, NULL, GAL_TYPE_UINT64, 1, &p->num, NULL,
                          1, p->cp.minmapsize, "NUM_MONTECARLO", "count",
                          "Number of Monte Carlo integrated pixels.");

  /* Magnitude of profile overlap. */
  gal_list_data_add_alloc(&p->log, NULL, GAL_TYPE_FLOAT32, 1, &p->num, NULL,
                          1, p->cp.minmapsize, "MAG_OVERLAP", "mag",
                          "Magnitude of profile's overlap with merged "
                          "image.");

  /* Row number in input catalog. */
  name=gal_fits_name_save_as_string(p->catname, p->cp.hdu);
  asprintf(&comment, "Row number of profile in %s.", name);
  gal_list_data_add_alloc(&p->log, NULL, GAL_TYPE_UINT64, 1, &p->num, NULL,
                          1, p->cp.minmapsize, "INPUT_ROW_NO", "count",
                          comment);
  free(comment);
  free(name);
}





static void
ui_preparations(struct mkprofparams *p)
{
  /* If the kernel option was given, some parameters need to be
     over-written: */
  if(p->kernel)
    {
      /* Set the necessary constants. */
      p->nomerged=1;
      p->psfinimg=0;
      p->individual=1;
      p->ndim=p->kernel->flag;

      /* Set the shift array. */
      p->shift=gal_data_calloc_array(GAL_TYPE_SIZE_T, p->ndim,
                                     __func__, "p->shift");
    }
  else
    ui_prepare_canvas(p);

  /* Read in all the columns. */
  ui_prepare_columns(p);

  /* Read the (possible) RA/Dec inputs into X and Y for the builder.*/
  if(p->wcs)
    ui_finalize_coordinates(p);

  /* Allocate the random number generator: */
  gsl_rng_env_setup();
  p->rng=gsl_rng_alloc(gsl_rng_default);

  /* Make the log linked list. */
  ui_make_log(p);
}




















/**************************************************************/
/************         Set the parameters          *************/
/**************************************************************/
static void
ui_print_intro(struct mkprofparams *p)
{
  char *jobname;

  if(p->cp.quiet) return;

  printf(PROGRAM_NAME" started on %s", ctime(&p->rawtime));

  if(p->kernel)
    asprintf(&jobname, "Building one %s kernel",
             ui_profile_name_write(p->kernel->status));
  else
    asprintf(&jobname, "%zu profile%sread from %s", p->num,
             p->num>1?"s ":" ", p->catname);
  gal_timing_report(NULL, jobname, 1);
  free(jobname);

  if(p->backname)
    {
      if(p->nomerged)
        asprintf(&jobname, "WCS information read from %s", p->backname);
      else
        asprintf(&jobname, "%s is read and will be used as canvas",
                 p->backname);
      gal_timing_report(NULL, jobname, 1);
      free(jobname);
    }

  asprintf(&jobname, "Random number generator (RNG) type: %s",
           gsl_rng_name(p->rng));
  gal_timing_report(NULL, jobname, 1);
  free(jobname);
  if(p->envseed)
    {
      asprintf(&jobname, "RNG seed for all profiles: %lu",
               gsl_rng_default_seed);
      gal_timing_report(NULL, jobname, 1);
      free(jobname);
    }

  if(p->kernel==NULL)
    {
      asprintf(&jobname, "Using %zu threads.", p->cp.numthreads);
      gal_timing_report(NULL, jobname, 1);
      free(jobname);
    }
}





void
ui_read_check_inputs_setup(int argc, char *argv[], struct mkprofparams *p)
{
  struct gal_options_common_params *cp=&p->cp;


  /* Include the parameters necessary for argp from this program (`args.h')
     and for the common options to all Gnuastro (`commonopts.h'). We want
     to directly put the pointers to the fields in `p' and `cp', so we are
     simply including the header here to not have to use long macros in
     those headers which make them hard to read and modify. This also helps
     in having a clean environment: everything in those headers is only
     available within the scope of this function. */
#include <gnuastro-internal/commonopts.h>
#include "args.h"


  /* Initialize the options and necessary information.  */
  ui_initialize_options(p, program_options, gal_commonopts_options);


  /* Read the command-line options and arguments. */
  errno=0;
  if(argp_parse(&thisargp, argc, argv, 0, 0, p))
    error(EXIT_FAILURE, errno, "parsing arguments");


  /* Read the configuration files. */
  gal_options_read_config_set(&p->cp);


  /* Read the options into the program's structure, and check them and
     their relations prior to printing. */
  ui_read_check_only_options(p);


  /* Print the option values if asked. Note that this needs to be done
     after the sanity check so un-sane values are not printed in the output
     state. */
  gal_options_print_state(&p->cp);


  /* Check that the options and arguments fit well with each other. Note
     that arguments don't go in a configuration file. So this test should
     be done after (possibly) printing the option values. */
  ui_check_options_and_arguments(p);


  /* Read/allocate all the necessary starting arrays. */
  ui_preparations(p);

  /* Print introductory information. */
  ui_print_intro(p);
}




















/**************************************************************/
/************      Free allocated, report         *************/
/**************************************************************/
void
ui_free_report(struct mkprofparams *p, struct timeval *t1)
{
  /* Free all the allocated arrays. */
  free(p->cat);
  free(p->cp.hdu);
  free(p->outdir);
  free(p->basename);

  /* p->cp.output might be equal to p->mergedimgname. In this case, if
     we simply free them after each other, there will be a double free
     error. So after freeing output, we set it to NULL since
     free(NULL) is ok.*/
  if(p->cp.output==p->mergedimgname)
    free(p->cp.output);
  else
    {
      free(p->cp.output);
      free(p->mergedimgname);
    }

  /* Free the WCS headers string that was defined for individual mode. */
  if(p->individual)
    free(p->wcsheader);

  /* Free the random number generator: */
  gsl_rng_free(p->rng);

  /* Free the log file information. */
  if(p->cp.log)
    gal_list_data_free(p->log);

  /* Report the duration of the job */
  if(!p->cp.quiet)
    gal_timing_report(t1,  PROGRAM_NAME" finished in", 0);
}<|MERGE_RESOLUTION|>--- conflicted
+++ resolved
@@ -1591,7 +1591,6 @@
             /* Note that the linked list gets filled in a first-in-last-out
                order, so the last column added should be the first WCS
                dimension. */
-<<<<<<< HEAD
             case 0: arr = ndim==2 ? p->y : p->z;   break;
             case 1: arr = ndim==2 ? p->x : p->y;   break;
             case 2: arr = p->x;                    break;
@@ -1599,14 +1598,6 @@
               error(EXIT_FAILURE, 0, "conversion from WCS to image "
                     "coordinates is not supported for %zu-dimensional "
                     "datasets", ndim);
-=======
-            case 0: arr = p->y;   break;
-            case 1: arr = p->x;   break;
-            default:
-              error(EXIT_FAILURE, 0, "conversion from WCS to image "
-                    "coordinates is not currently supported for "
-                    "%zu-dimensional datasets", ndim);
->>>>>>> 4f1a586b
             }
 
           /* Allocate the list of coordinates. */
