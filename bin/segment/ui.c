/*********************************************************************
Segment - Segment initial labels based on signal structure.
Segment is part of GNU Astronomy Utilities (Gnuastro) package.

Original author:
     Mohammad Akhlaghi <mohammad@akhlaghi.org>
Contributing author(s):
Copyright (C) 2018-2019, Free Software Foundation, Inc.

Gnuastro is free software: you can redistribute it and/or modify it
under the terms of the GNU General Public License as published by the
Free Software Foundation, either version 3 of the License, or (at your
option) any later version.

Gnuastro is distributed in the hope that it will be useful, but
WITHOUT ANY WARRANTY; without even the implied warranty of
MERCHANTABILITY or FITNESS FOR A PARTICULAR PURPOSE.  See the GNU
General Public License for more details.

You should have received a copy of the GNU General Public License
along with Gnuastro. If not, see <http://www.gnu.org/licenses/>.
**********************************************************************/
#include <config.h>

#include <argp.h>
#include <errno.h>
#include <error.h>
#include <stdio.h>
#include <string.h>

#include <gnuastro/wcs.h>
#include <gnuastro/fits.h>
#include <gnuastro/array.h>
#include <gnuastro/binary.h>
#include <gnuastro/threads.h>
#include <gnuastro/dimension.h>
#include <gnuastro/statistics.h>

#include <gnuastro-internal/timing.h>
#include <gnuastro-internal/options.h>
#include <gnuastro-internal/checkset.h>
#include <gnuastro-internal/fixedstringmacros.h>

#include "main.h"

#include "ui.h"
#include "authors-cite.h"





/**************************************************************/
/*********      Argp necessary global entities     ************/
/**************************************************************/
/* Definition parameters for the Argp: */
const char *
argp_program_version = PROGRAM_STRING "\n"
                       GAL_STRINGS_COPYRIGHT
                       "\n\nWritten/developed by "PROGRAM_AUTHORS;

const char *
argp_program_bug_address = PACKAGE_BUGREPORT;

static char
args_doc[] = "ASTRdata";

const char
doc[] = GAL_STRINGS_TOP_HELP_INFO PROGRAM_NAME" will segment an initially "
  "labeled region based on structure with the signal. It will first find "
  "true clumps (local maxima), estimate which ones have strong connections, "
  "and then grow them to cover the full area of each detection.\n"
  GAL_STRINGS_MORE_HELP_INFO
  /* After the list of options: */
  "\v"
  PACKAGE_NAME" home page: "PACKAGE_URL;




















/**************************************************************/
/*********    Initialize & Parse command-line    **************/
/**************************************************************/
static void
ui_initialize_options(struct segmentparams *p,
                      struct argp_option *program_options,
                      struct argp_option *gal_commonopts_options)
{
  size_t i;
  struct gal_options_common_params *cp=&p->cp;


  /* Set the necessary common parameters structure. */
  cp->poptions           = program_options;
  cp->program_name       = PROGRAM_NAME;
  cp->program_exec       = PROGRAM_EXEC;
  cp->program_bibtex     = PROGRAM_BIBTEX;
  cp->program_authors    = PROGRAM_AUTHORS;
  cp->numthreads         = gal_threads_number();
  cp->coptions           = gal_commonopts_options;

  p->medstd              = NAN;
  p->minstd              = NAN;
  p->maxstd              = NAN;
  p->snquant             = NAN;
  p->clumpsnthresh       = NAN;

  /* Modify common options. */
  for(i=0; !gal_options_is_last(&cp->coptions[i]); ++i)
    {
      /* Select individually. */
      switch(cp->coptions[i].key)
        {
        case GAL_OPTIONS_KEY_HDU:
          cp->coptions[i].doc="HDU containing values (science image).";
          break;

        case GAL_OPTIONS_KEY_LOG:
        case GAL_OPTIONS_KEY_TYPE:
        case GAL_OPTIONS_KEY_SEARCHIN:
        case GAL_OPTIONS_KEY_IGNORECASE:
        case GAL_OPTIONS_KEY_STDINTIMEOUT:
          cp->coptions[i].flags=OPTION_HIDDEN;
          break;

        case GAL_OPTIONS_KEY_TILESIZE:
        case GAL_OPTIONS_KEY_MINMAPSIZE:
        case GAL_OPTIONS_KEY_NUMCHANNELS:
        case GAL_OPTIONS_KEY_INTERPNUMNGB:
        case GAL_OPTIONS_KEY_REMAINDERFRAC:
          cp->coptions[i].mandatory=GAL_OPTIONS_MANDATORY;
          break;

        case GAL_OPTIONS_KEY_TABLEFORMAT:
          cp->coptions[i].mandatory=GAL_OPTIONS_MANDATORY;
          cp->coptions[i].doc="`txt', `fits-ascii', `fits-binary'.";
          break;
        }
    }
}





/* Parse a single option: */
error_t
parse_opt(int key, char *arg, struct argp_state *state)
{
  struct segmentparams *p = state->input;

  /* Pass `gal_options_common_params' into the child parser.  */
  state->child_inputs[0] = &p->cp;

  /* In case the user incorrectly uses the equal sign (for example
     with a short format or with space in the long format, then `arg`
     start with (if the short version was called) or be (if the long
     version was called with a space) the equal sign. So, here we
     check if the first character of arg is the equal sign, then the
     user is warned and the program is stopped: */
  if(arg && arg[0]=='=')
    argp_error(state, "incorrect use of the equal sign (`=`). For short "
               "options, `=` should not be used and for long options, "
               "there should be no space between the option, equal sign "
               "and value");

  /* Set the key to this option. */
  switch(key)
    {

    /* Read the non-option tokens (arguments): */
    case ARGP_KEY_ARG:
      if(p->inputname)
        argp_error(state, "only one argument (input file) should be given");
      else
        p->inputname=arg;
      break;


    /* This is an option, set its value. */
    default:
      return gal_options_set_from_key(key, arg, p->cp.poptions, &p->cp);
    }

  return 0;
}




















/**************************************************************/
/***************       Sanity Check         *******************/
/**************************************************************/
/* Read and check ONLY the options. When arguments are involved, do the
   check in `ui_check_options_and_arguments'. */
static void
ui_read_check_only_options(struct segmentparams *p)
{
  /* If the full area is to be used as a single detection, we can't find
     the S/N value from the un-detected regions, so the user must have
     given the `clumpsnthresh' option. */
  if( p->detectionname
      && !strcmp(p->detectionname, DETECTION_ALL)
      && isnan(p->clumpsnthresh) )
    error(EXIT_FAILURE, 0, "`--clumpsnthresh' (`-%c') not given.\n\n"
          "When `--detection=all' (the whole input dataset is assumed to "
          "be a detection), Segment can't use the undetected pixels to find "
          "the signal-to-noise ratio of true clumps. Therefore it is "
          "mandatory to provide a signal-to-noise ratio manually",
          UI_KEY_CLUMPSNTHRESH);

  /* If the convolved HDU is given. */
  if(p->convolvedname && p->chdu==NULL)
    error(EXIT_FAILURE, 0, "no value given to `--convolvedhdu'. When the "
          "`--convolved' option is called (to specify a convolved dataset "
          "and avoid convolution) it is mandatory to also specify a HDU "
          "for it");

  /* For the options that make tables, the table format option is
     mandatory. */
  if( p->checksn && p->cp.tableformat==0 )
    error(EXIT_FAILURE, 0, "`--tableformat' is necessary with the "
          "`--checksn' option.\n"
          "Please see description for `--tableformat' after running the "
          "following command for more information (use `SPACE' to go down "
          "the page and `q' to return to the command-line):\n\n"
          "    $ info gnuastro \"Input Output options\"");

  /* Kernel checks. */
  if(p->kernelname && strcmp(p->kernelname, UI_NO_CONV_KERNEL_NAME))
    {
      /* Check if it exists. */
      gal_checkset_check_file(p->kernelname);

      /* If its FITS, see if a HDU has been provided. */
      if( gal_fits_name_is_fits(p->kernelname) && p->khdu==NULL )
        error(EXIT_FAILURE, 0, "no HDU specified for kernel. When the "
              "kernel is a FITS file, a HDU must also be specified. You "
              "can use the `--khdu' option and give it the HDU number "
              "(starting from zero), extension name, or anything "
              "acceptable by CFITSIO");
    }

  /* If the S/N quantile is less than 0.1 (an arbitrary small value), this
     is probably due to forgetting that this is the purity level
     (higher-is-better), not the contamination level
     (lower-is-better). This actually happened in a few cases: where we
     wanted a false detection rate of 0.0001 (a super-high value!), and
     instead of inputing 0.9999, we mistakenly gave `--snquant' a value of
     `0.0001'. We were thus fully confused with the output (an extremely
     low value) and thought its a bug, while it wasn't! */
  if(p->snquant<0.1)
    fprintf(stderr, "\nWARNING: Value of `--snquant' (`-c') is %g. Note "
            "that this is not a contamination rate (where lower is "
            "better), it is a purity rate (where higher is better). If you "
            "intentionally asked for such a low purity level, please "
            "ignore this warning\n\n", p->snquant);
}





static void
ui_check_options_and_arguments(struct segmentparams *p)
{
  /* Make sure an input file name was given and if it was a FITS file, that
     a HDU is also given. */
  if(p->inputname)
    {
      /* Check if it exists. */
      gal_checkset_check_file(p->inputname);

      /* If it is FITS, a HDU is also mandatory. */
      if( gal_fits_name_is_fits(p->inputname) && p->cp.hdu==NULL )
        error(EXIT_FAILURE, 0, "no HDU specified. When the input is a FITS "
              "file, a HDU must also be specified, you can use the `--hdu' "
              "(`-h') option and give it the HDU number (starting from "
              "zero), extension name, or anything acceptable by CFITSIO");

    }
  else
    error(EXIT_FAILURE, 0, "no input file is specified");
}




















/**************************************************************/
/***************       Preparations         *******************/
/**************************************************************/
static void
ui_set_used_names(struct segmentparams *p)
{
  p->useddetectionname = p->detectionname ? p->detectionname : p->inputname;

  p->usedstdname = ( p->stdname
                     ? p->stdname
                     : ( ( p->detectionname
                           && strcmp(p->detectionname, DETECTION_ALL) )
                         ? p->detectionname
                         : p->inputname ) );
}





static void
ui_set_output_names(struct segmentparams *p)
{
  char *output=p->cp.output;
  char *basename = output ? output : p->inputname;

  /* Main program output. */
  if(output)
    {
      /* Delete the file if it already exists. */
      gal_checkset_writable_remove(p->cp.output, 0, p->cp.dontdelete);

      /* When the output name is given (possibly with directory
         information), the check images will also be put in that same
         directory. */
      p->cp.keepinputdir=1;
    }
  else
    p->cp.output=gal_checkset_automatic_output(&p->cp, p->inputname,
                                               "_segmented.fits");

  /* Tile check. */
  if(p->cp.tl.checktiles)
    p->cp.tl.tilecheckname=gal_checkset_automatic_output(&p->cp, basename,
                                                         "_tiles.fits");

  /* Clump S/N values. */
  if(p->checksn)
    {
      p->clumpsn_s_name=gal_checkset_automatic_output(&p->cp, basename,
                 ( p->cp.tableformat==GAL_TABLE_FORMAT_TXT
                   ? "_clumpsn_sky.txt" : "_clumpsn.fits") );
      p->clumpsn_d_name=gal_checkset_automatic_output(&p->cp, basename,
                 ( p->cp.tableformat==GAL_TABLE_FORMAT_TXT
                   ? "_clumpsn_det.txt" : "_clumpsn.fits") );
    }

  /* Segmentation steps. */
  if(p->checksegmentation)
    p->segmentationname=gal_checkset_automatic_output(&p->cp, basename,
                                                      "_segcheck.fits");
}





static void
ui_prepare_inputs(struct segmentparams *p)
{
  int32_t *i, *ii;
  gal_data_t *maxd, *ccin, *ccout=NULL;

  /* Read the input as a single precision floating point dataset. */
  p->input = gal_array_read_one_ch_to_type(p->inputname, p->cp.hdu,
                                           NULL, GAL_TYPE_FLOAT32,
                                           p->cp.minmapsize);
  p->input->wcs = gal_wcs_read(p->inputname, p->cp.hdu, 0, 0,
                               &p->input->nwcs);
  p->input->ndim=gal_dimension_remove_extra(p->input->ndim,
                                            p->input->dsize,
                                            p->input->wcs);

  /* Set the name. */
  if(p->input->name) free(p->input->name);
  gal_checkset_allocate_copy("INPUT", &p->input->name);


  /* Check for blank values to help later processing.  */
  gal_blank_present(p->input, 1);


  /* Segment currently only works on 2D datasets (images). */
  if(p->input->ndim!=2 && p->input->ndim!=3)
    error(EXIT_FAILURE, 0, "%s (hdu: %s) has %zu dimensions but Segment "
          "can only operate on 2D (images) or 3D (cube) datasets",
          p->inputname, p->cp.hdu, p->input->ndim);


  /* If a convolved image is given, read it. */
  if(p->convolvedname)
    {
      /* Read the input convolved image. */
      p->conv = gal_array_read_one_ch_to_type(p->convolvedname, p->chdu,
                                              NULL, GAL_TYPE_FLOAT32,
                                              p->cp.minmapsize);
      p->conv->ndim=gal_dimension_remove_extra(p->conv->ndim,
                                               p->conv->dsize,
                                               p->conv->wcs);
      p->conv->wcs=gal_wcs_copy(p->input->wcs);

      /* Make sure it is the same size as the input. */
      if( gal_dimension_is_different(p->input, p->conv) )
        error(EXIT_FAILURE, 0, "%s (hdu %s), given to `--convolved' and "
              "`--chdu', is not the same size as the input (%s, hdu: %s)",
              p->convolvedname, p->chdu, p->inputname, p->cp.hdu);
    }


  /* Read the detected label image and check its size. When the user gives
     `--detection=all', then the whole input is assumed to be a single
     detection. */
  if( strcmp(p->useddetectionname, DETECTION_ALL) )
    {
      /* Read the dataset into memory. */
      p->olabel = gal_array_read_one_ch(p->useddetectionname, p->dhdu,
                                        NULL, p->cp.minmapsize);
      p->olabel->ndim=gal_dimension_remove_extra(p->olabel->ndim,
                                                 p->olabel->dsize, NULL);
      if( gal_dimension_is_different(p->input, p->olabel) )
        error(EXIT_FAILURE, 0, "`%s' (hdu: %s) and `%s' (hdu: %s) have a"
              "different dimension/size", p->useddetectionname, p->dhdu,
              p->inputname, p->cp.hdu);

      /* Make sure the detected labels are not floating point. */
      if(p->olabel->type==GAL_TYPE_FLOAT32
         || p->olabel->type==GAL_TYPE_FLOAT64)
        error(EXIT_FAILURE, 0, "%s (hdu: %s) has a `%s' type. The detection "
              "(labeled) map must have an integer type (labels/classes can "
              "only be integers). If the pixel values are integers, but only "
              "the numerical type of the image is floating-point, you can "
              "use the command below to convert it to a 32-bit (signed) "
              "integer type:\n\n"
              "    $ astarithmetic %s int32 -h%s\n\n", p->useddetectionname,
              p->dhdu, gal_type_name(p->olabel->type, 1),
              p->useddetectionname, p->dhdu);

      /* Get the maximum value of the input (total number of labels if they
         are separate). If the maximum is 1 (the image is a binary image),
         then apply the connected components algorithm to separate the
         connected regions. The user is allowed to supply a simple binary
         image.*/
      maxd=gal_statistics_maximum(p->olabel);
      maxd=gal_data_copy_to_new_type_free(maxd, GAL_TYPE_INT64);
      p->numdetections = *((uint64_t *)(maxd->array));
      if( p->numdetections == 1 )
        {
          ccin=gal_data_copy_to_new_type_free(p->olabel, GAL_TYPE_UINT8);
          p->numdetections=gal_binary_connected_components(ccin, &ccout,
                                                           ccin->ndim);
          gal_data_free(ccin);
          p->olabel=ccout;
        }
      else
        p->olabel = gal_data_copy_to_new_type_free(p->olabel, GAL_TYPE_INT32);


      /* Write the WCS into the objects dataset too. */
      p->olabel->wcs=gal_wcs_copy(p->input->wcs);
    }
  else
    {
      /* Set the total number of detections to 1. */
      p->numdetections=1;

      /* Allocate the array. */
      p->olabel=gal_data_alloc(NULL, GAL_TYPE_INT32, p->input->ndim,
                               p->input->dsize, p->input->wcs, 0,
                               p->cp.minmapsize, NULL, NULL, NULL);

      /* Initialize it to 1. */
      ii=(i=p->olabel->array)+p->olabel->size; do *i++=1; while(i<ii);
    }
}





/* Prepare the kernel, either from a file, or from the default arrays
   available in the headers. The default kernels were created as
   follows. */
static void
ui_prepare_kernel(struct segmentparams *p)
{
  float *f, *ff, *k;
  size_t ndim=p->input->ndim;

/* Import the default kernel. */
#include "kernel-2d.h"
#include "kernel-3d.h"

  /* If a kernel file is given, then use it. Otherwise, use the default
     kernel. */
  if(p->kernelname)
    {
      /* Read the kernel. */
      if( strcmp(p->kernelname, UI_NO_CONV_KERNEL_NAME) )
        {
<<<<<<< HEAD
          /* Read the kernel into memory. */
          p->kernel=gal_fits_img_read_kernel(p->kernelname, p->khdu,
                                             p->cp.minmapsize);

          /* Make sure it has the same dimensions as the input. */
          if( p->kernel->ndim != p->input->ndim )
            error(EXIT_FAILURE, 0, "%s (hdu %s): is %zuD, however, %s (%s) "
                  "is a %zuD dataset", p->kernelname, p->khdu,
                  p->kernel->ndim, p->inputname, p->cp.hdu, p->input->ndim);
=======
          p->kernel=gal_fits_img_read_kernel(p->kernelname, p->khdu,
                                             p->cp.minmapsize);
          p->kernel->ndim=gal_dimension_remove_extra(p->kernel->ndim,
                                                     p->kernel->dsize,
                                                     NULL);
>>>>>>> 4c5bdffe
        }
      else
        p->kernel=NULL;
    }
  else
    {
      /* Allocate space for the kernel (we don't want to use the statically
         allocated array. */
      p->kernel=gal_data_alloc(NULL, GAL_TYPE_FLOAT32, p->input->ndim,
                               ndim==2 ? kernel_2d_dsize : kernel_3d_dsize,
                               NULL, 0, p->cp.minmapsize, NULL, NULL, NULL);

      /* Copy the staticly allocated default array into `p->kernel'. */
      k = ndim==2 ? kernel_2d : kernel_3d;
      ff = (f=p->kernel->array) + p->kernel->size;
      do *f=*k++; while(++f<ff);
    }
}





/* Set up the tessellation. */
static void
ui_prepare_tiles(struct segmentparams *p)
{
  gal_data_t *check;
  struct gal_tile_two_layer_params *tl=&p->cp.tl, *ltl=&p->ltl;


  /* Check the tile parameters for the small tile sizes and make the tile
     structure.  */
  gal_tile_full_sanity_check(p->inputname, p->cp.hdu, p->input, tl);
  gal_tile_full_two_layers(p->input, tl);
  gal_tile_full_permutation(tl);


  /* Make the large tessellation, except for the size, the rest of the
     parameters are the same as the small tile sizes. */
  ltl->numchannels    = tl->numchannels;
  ltl->remainderfrac  = tl->remainderfrac;
  ltl->workoverch     = tl->workoverch;
  ltl->checktiles     = tl->checktiles;
  ltl->oneelempertile = tl->oneelempertile;
  gal_tile_full_sanity_check(p->inputname, p->cp.hdu, p->input, ltl);
  gal_tile_full_two_layers(p->input, ltl);
  gal_tile_full_permutation(ltl);


  /* If the input has blank elements, then set the appropriate flag for
     each tile.*/
  if( p->input->flag & GAL_DATA_FLAG_HASBLANK )
    {
      gal_tile_block_blank_flag(tl->tiles,  p->cp.numthreads);
      gal_tile_block_blank_flag(ltl->tiles, p->cp.numthreads);
    }


  /* Make the tile check image if requested. */
  if(tl->checktiles)
    {
      /* Large tiles. */
      check=gal_tile_block_check_tiles(ltl->tiles);
      gal_fits_img_write(check, tl->tilecheckname, NULL, PROGRAM_NAME);
      gal_data_free(check);

      /* Small tiles. */
      check=gal_tile_block_check_tiles(tl->tiles);
      gal_fits_img_write(check, tl->tilecheckname, NULL, PROGRAM_NAME);
      gal_data_free(check);

      /* If `continueaftercheck' hasn't been called, abort NoiseChisel. */
      if(!p->continueaftercheck)
        ui_abort_after_check(p, tl->tilecheckname, NULL,
                             "showing all tiles over the image");

      /* Free the name. */
      free(tl->tilecheckname);
      tl->tilecheckname=NULL;
    }
}





static void
ui_check_size(gal_data_t *base, gal_data_t *comp, size_t numtiles,
              char *bname, char *bhdu, char *cname, char *chdu)
{
  if( gal_dimension_is_different(base, comp) && numtiles!=comp->size )
    error(EXIT_FAILURE, 0, "%s (hdu: %s): doesn't have the right size "
          "(%zu elements or pixels).\n\n"
          "It must either be the same size as `%s' (hdu: `%s'), or "
          "it must have the same number of elements as the total "
          "number of tiles in the tessellation (%zu). In the latter "
          "case, each pixel is assumed to be a fixed value for a "
          "complete tile.\n\n"
          "Run with `-P' to see the (tessellation) options/settings "
          "and their values). For more information on tessellation in "
          "Gnuastro, please run the following command (use the arrow "
          "keys for up and down and press `q' to return to the "
          "command-line):\n\n"
          "    $ info gnuastro tessellation",
          cname, chdu, comp->size, bname, bhdu, numtiles);
}





/* Subtract `sky' from the input dataset depending on its size (it may be
   the whole array or a tile-values array).. */
static void
ui_subtract_sky(gal_data_t *in, gal_data_t *sky,
                struct gal_tile_two_layer_params *tl)
{
  size_t tid;
  gal_data_t *tile;
  float *s, *f, *ff, *skyarr=sky->array;

  /* It is the same size as the input or a single value. */
  if( gal_dimension_is_different(in, sky)==0 || sky->size==1)
    {
      s=sky->array;
      ff=(f=in->array)+in->size;
      if(sky->size==1) { if(*s!=0.0) do *f-=*s;   while(++f<ff); }
      else                           do *f-=*s++; while(++f<ff);
    }

  /* It is the same size as the number of tiles. */
  else if( tl->tottiles==sky->size )
    {
      /* Go over all the tiles. */
      for(tid=0; tid<tl->tottiles; ++tid)
        {
          /* For easy reading. */
          tile=&tl->tiles[tid];

          /* Subtract the Sky value from the input image. */
          GAL_TILE_PARSE_OPERATE(tile, NULL, 0, 0, {*i-=skyarr[tid];});
        }
    }

  /* The size must have been checked before, so if control reaches here, we
     have a bug! */
  else
    error(EXIT_FAILURE, 0, "%s: a bug! Please contact us at %s to fix "
          "the problem. For some reason, the size doesn't match", __func__,
          PACKAGE_BUGREPORT);
}





/* The Sky and Sky standard deviation images can be a `oneelempertile'
   image (only one element/pixel for a tile). So we need to do some extra
   checks on them (after reading the tessellation). */
static float
ui_read_std_and_sky(struct segmentparams *p)
{
  size_t one=1;
  char *tailptr;
  float tmpval, skyval=NAN;
  struct gal_tile_two_layer_params *tl=&p->cp.tl;
  gal_data_t *sky, *keys=gal_data_array_calloc(3);

  /* See if the name used for the standard deviation is a filename or a
     value. When the string is only a number (and nothing else), `tailptr'
     will point to the end of the string (`\0'). When the string doesn't
     start with a number, it will point to the start of the
     string. However, file names might also be things like `1_std.fits'. In
     such cases, `strtod' will return `1.0' and `tailptr' will be
     `_std.fits'. Thus the most robust test is to see if `tailptr' is the
     NULL string character. */
  tmpval=strtod(p->usedstdname, &tailptr);
  if(*tailptr=='\0')
    {
      /* Allocate the dataset to keep the value and write it in. */
      p->std=gal_data_alloc(NULL, GAL_TYPE_FLOAT32, 1, &one, NULL, 0,
                            -1, NULL, NULL, NULL);
      *(float *)(p->std->array) = tmpval;
    }
  else
    {
      /* Make sure a HDU is also given. */
      if(p->stdhdu==NULL)
        error(EXIT_FAILURE, 0, "no value given to `--stdhdu'.\n\n"
              "When the Sky standard deviation is a dataset, it is mandatory "
              "specify which HDU/extension it is present in. The file can "
              "be specified explicitly with `--std'. If not, segment will "
              "use the file given to `--detection'. If that is also not "
              "called, it will look into the main input file (with no "
              "option)");

      /* Read the STD image. */
      p->std=gal_array_read_one_ch_to_type(p->usedstdname, p->stdhdu,
                                           NULL, GAL_TYPE_FLOAT32,
                                           p->cp.minmapsize);
      p->std->ndim=gal_dimension_remove_extra(p->std->ndim,
                                              p->std->dsize, NULL);

      /* Make sure it has the correct size. */
      ui_check_size(p->input, p->std, tl->tottiles, p->inputname, p->cp.hdu,
                    p->usedstdname, p->stdhdu);
    }

  /* When the Standard deviation dataset (not single value) is made by
     NoiseChisel, it puts three basic statistics of the pre-interpolation
     distribution of standard deviations in `MEDSTD', `MINSTD' and
     `MAXSTD'. The `MEDSTD' in particular is most important because it
     can't be inferred after the interpolations and it can be useful in
     MakeCatalog later to give a more accurate estimate of the noise
     level. So if they are present, we will read them here and write them
     to the STD output (which is created when `--rawoutput' is not
     given). */
  if(!p->rawoutput && p->std->size>1)
    {
      keys[0].next=&keys[1];
      keys[1].next=&keys[2];
      keys[2].next=NULL;
      keys[0].array=&p->medstd;     keys[0].name="MEDSTD";
      keys[1].array=&p->minstd;     keys[1].name="MINSTD";
      keys[2].array=&p->maxstd;     keys[2].name="MAXSTD";
      keys[0].type=keys[1].type=keys[2].type=GAL_TYPE_FLOAT32;
      gal_fits_key_read(p->usedstdname, p->stdhdu, keys, 0, 0);
      if(keys[0].status) p->medstd=NAN;
      if(keys[1].status) p->minstd=NAN;
      if(keys[2].status) p->maxstd=NAN;
      keys[0].name=keys[1].name=keys[2].name=NULL;
      keys[0].array=keys[1].array=keys[2].array=NULL;
      gal_data_array_free(keys, 3, 1);
    }

  /* Similar to `--std' above. */
  if(p->skyname)
    {
      tmpval=strtod(p->skyname, &tailptr);
      if(*tailptr=='\0')
        {
          sky=gal_data_alloc(NULL, GAL_TYPE_FLOAT32, 1, &one, NULL, 0, -1,
                             NULL, NULL, NULL);
          *(float *)(sky->array) = skyval = tmpval;
        }
      else
        {
          /* Make sure a HDU is also given. */
          if(p->skyhdu==NULL)
            error(EXIT_FAILURE, 0, "no value given to `--skyhdu'.\n\n"
                  "When the Sky is a dataset, it is mandatory specify "
                  "which HDU/extension it is present in. The file can be "
                  "specified explicitly with `--sky'. If it is a single "
                  "value, you can just pass the value to `--sky' and no "
                  "HDU will be necessary");

          /* Read the Sky dataset. */
          sky=gal_array_read_one_ch_to_type(p->skyname, p->skyhdu,
                                            NULL, GAL_TYPE_FLOAT32,
                                            p->cp.minmapsize);
          sky->ndim=gal_dimension_remove_extra(sky->ndim, sky->dsize,
                                               NULL);

          /* Check its size. */
          ui_check_size(p->input, sky, tl->tottiles, p->inputname, p->cp.hdu,
                        p->skyname, p->skyhdu);
        }

      /* Subtract the sky from the input. */
      ui_subtract_sky(p->input, sky, tl);

      /* If a convolved image is given, subtract the Sky from that too. */
      if(p->conv)
        ui_subtract_sky(p->conv, sky, tl);

      /* Clean up. */
      gal_data_free(sky);
    }

  /* Return the sky value (possibly necessary in verbose mode). */
  return skyval;
}





static float
ui_preparations(struct segmentparams *p)
{
  /* Set the input names. */
  ui_set_used_names(p);

  /* Prepare the names of the outputs. */
  ui_set_output_names(p);

  /* Read the input datasets. */
  ui_prepare_inputs(p);

  /* If a convolved image was given, read it in. Otherwise, read the given
     kernel. */
  if(p->conv==NULL)
    ui_prepare_kernel(p);

  /* Prepare the tessellation. */
  ui_prepare_tiles(p);

  /* Prepare the (optional Sky, and) Sky Standard deviation image. */
  return ui_read_std_and_sky(p);
}



















/**************************************************************/
/************         Set the parameters          *************/
/**************************************************************/
void
ui_read_check_inputs_setup(int argc, char *argv[], struct segmentparams *p)
{
  float sky;
  char *stdunit;
  struct gal_options_common_params *cp=&p->cp;


  /* Include the parameters necessary for argp from this program (`args.h')
     and for the common options to all Gnuastro (`commonopts.h'). We want
     to directly put the pointers to the fields in `p' and `cp', so we are
     simply including the header here to not have to use long macros in
     those headers which make them hard to read and modify. This also helps
     in having a clean environment: everything in those headers is only
     available within the scope of this function. */
#include <gnuastro-internal/commonopts.h>
#include "args.h"


  /* Initialize the options and necessary information.  */
  ui_initialize_options(p, program_options, gal_commonopts_options);


  /* Read the command-line options and arguments. */
  errno=0;
  if(argp_parse(&thisargp, argc, argv, 0, 0, p))
    error(EXIT_FAILURE, errno, "parsing arguments");


  /* Read the configuration files and set the common values. */
  gal_options_read_config_set(&p->cp);


  /* Read the options into the program's structure, and check them and
     their relations prior to printing. */
  ui_read_check_only_options(p);


  /* Print the option values if asked. Note that this needs to be done
     after the option checks so un-sane values are not printed in the
     output state. */
  gal_options_print_state(&p->cp);


  /* Prepare all the options as FITS keywords to write in output later. */
  gal_options_as_fits_keywords(&p->cp);


  /* Check that the options and arguments fit well with each other. Note
     that arguments don't go in a configuration file. So this test should
     be done after (possibly) printing the option values. */
  ui_check_options_and_arguments(p);


  /* Read/allocate all the necessary starting arrays. */
  sky=ui_preparations(p);


  /* Let the user know that processing has started. */
  if(!p->cp.quiet)
    {
      /* Basic inputs. */
      printf(PROGRAM_NAME" "PACKAGE_VERSION" started on %s",
             ctime(&p->rawtime));
      printf("  - Using %zu CPU thread%s\n", p->cp.numthreads,
             p->cp.numthreads==1 ? "." : "s.");
      printf("  - Input: %s (hdu: %s)\n", p->inputname, p->cp.hdu);

      /* Sky value information. */
      if(p->skyname)
        {
          if( isnan(sky) )
            printf("  - Sky: %s (hdu: %s)\n", p->skyname, p->skyhdu);
          else
            printf("  - Sky: %g\n", sky);
        }

      /* Sky Standard deviation information. */
      stdunit = p->variance ? "VAR" : "STD";
      if(p->std->size>1)
        printf("  - Sky %s: %s (hdu: %s)\n", stdunit, p->usedstdname,
               p->stdhdu);
      else
        printf("  - Sky %s: %g\n", stdunit, *(float *)(p->std->array) );

      /* Convolution information. */
      if(p->convolvedname)
        printf("  - Convolved input: %s (hdu: %s)\n", p->convolvedname,
               p->chdu);
      else
        {
          if(p->kernelname)
            {
              if( strcmp(p->kernelname, UI_NO_CONV_KERNEL_NAME) )
                printf("  - Kernel: %s (hdu: %s)\n", p->kernelname, p->khdu);
              else
                printf("  - No convolution requested.\n");
            }
          else
            printf("  - Kernel: FWHM=1.5 pixel Gaussian.\n");
        }
      printf("  - Detection: %s (hdu: %s)\n", p->useddetectionname, p->dhdu);
    }
}




















/**************************************************************/
/************      Free allocated, report         *************/
/**************************************************************/
void
ui_abort_after_check(struct segmentparams *p, char *filename,
                     char *file2name, char *description)
{
  char *name;

  if(file2name)
    {
      if( asprintf(&name, "`%s' and `%s'", filename, file2name)<0 )
        error(EXIT_FAILURE, 0, "%s: asprintf allocation", __func__);
    }
  else
    {
      if( asprintf(&name, "`%s'", filename)<0 )
        error(EXIT_FAILURE, 0, "%s: asprintf allocation", __func__);
    }

  /* Let the user know that NoiseChisel is aborting. */
  fprintf(stderr,
          "------------------------------------------------\n"
          "%s aborted for a check\n"
          "------------------------------------------------\n"
          "%s (%s) has been created.\n\n"
          "If you want %s to continue its processing AND save any "
          "requested check outputs, please run it again with "
          "`--continueaftercheck'.\n"
          "------------------------------------------------\n",
          PROGRAM_NAME, name, description, PROGRAM_NAME);

  /* Clean up. */
  free(name);
  ui_free_report(p, NULL);

  /* Abort. */
  exit(EXIT_SUCCESS);
}





void
ui_free_report(struct segmentparams *p, struct timeval *t1)
{
  /* Free the allocated arrays: */
  free(p->cp.hdu);
  free(p->cp.output);
  gal_data_free(p->std);
  gal_data_free(p->input);
  gal_data_free(p->kernel);
  gal_data_free(p->binary);
  gal_data_free(p->olabel);
  gal_data_free(p->clabel);
  if(p->khdu) free(p->khdu);
  if(p->chdu) free(p->chdu);
  if(p->dhdu) free(p->dhdu);
  if(p->skyhdu) free(p->skyhdu);
  if(p->stdhdu) free(p->stdhdu);
  if(p->stdname) free(p->stdname);
  if(p->kernelname) free(p->kernelname);
  if(p->detectionname) free(p->detectionname);
  if(p->convolvedname) free(p->convolvedname);
  if(p->conv!=p->input) gal_data_free(p->conv);
  if(p->clumpsn_s_name) free(p->clumpsn_s_name);
  if(p->clumpsn_d_name) free(p->clumpsn_d_name);
  if(p->segmentationname) free(p->segmentationname);

  /* Print the final message. */
  if(!p->cp.quiet && t1)
    gal_timing_report(t1, PROGRAM_NAME" finished in: ", 0);
}<|MERGE_RESOLUTION|>--- conflicted
+++ resolved
@@ -543,23 +543,18 @@
       /* Read the kernel. */
       if( strcmp(p->kernelname, UI_NO_CONV_KERNEL_NAME) )
         {
-<<<<<<< HEAD
           /* Read the kernel into memory. */
           p->kernel=gal_fits_img_read_kernel(p->kernelname, p->khdu,
                                              p->cp.minmapsize);
+          p->kernel->ndim=gal_dimension_remove_extra(p->kernel->ndim,
+                                                     p->kernel->dsize,
+                                                     NULL);
 
           /* Make sure it has the same dimensions as the input. */
           if( p->kernel->ndim != p->input->ndim )
             error(EXIT_FAILURE, 0, "%s (hdu %s): is %zuD, however, %s (%s) "
                   "is a %zuD dataset", p->kernelname, p->khdu,
                   p->kernel->ndim, p->inputname, p->cp.hdu, p->input->ndim);
-=======
-          p->kernel=gal_fits_img_read_kernel(p->kernelname, p->khdu,
-                                             p->cp.minmapsize);
-          p->kernel->ndim=gal_dimension_remove_extra(p->kernel->ndim,
-                                                     p->kernel->dsize,
-                                                     NULL);
->>>>>>> 4c5bdffe
         }
       else
         p->kernel=NULL;
