/*********************************************************************
MakeCatalog - Make a catalog from an input and labeled image.
MakeCatalog is part of GNU Astronomy Utilities (Gnuastro) package.

Original author:
     Mohammad Akhlaghi <mohammad@akhlaghi.org>
Contributing author(s):
Copyright (C) 2018, Free Software Foundation, Inc.

Gnuastro is free software: you can redistribute it and/or modify it
under the terms of the GNU General Public License as published by the
Free Software Foundation, either version 3 of the License, or (at your
option) any later version.

Gnuastro is distributed in the hope that it will be useful, but
WITHOUT ANY WARRANTY; without even the implied warranty of
MERCHANTABILITY or FITNESS FOR A PARTICULAR PURPOSE.  See the GNU
General Public License for more details.

You should have received a copy of the GNU General Public License
along with Gnuastro. If not, see <http://www.gnu.org/licenses/>.
**********************************************************************/
#include <config.h>

#include <math.h>
#include <stdio.h>
#include <errno.h>
#include <error.h>
#include <float.h>
#include <string.h>
#include <stdlib.h>

#include <gnuastro/data.h>
#include <gnuastro/pointer.h>
#include <gnuastro/dimension.h>
#include <gnuastro/statistics.h>

#include "main.h"
#include "mkcatalog.h"

#include "parse.h"





/* Both passes are going to need their starting pointers set, so we'll do
   that here. */
void
parse_initialize(struct mkcatalog_passparams *pp)
{
  struct mkcatalogparams *p=pp->p;

  size_t i, ndim=p->objects->ndim;
  size_t *start_end=pp->start_end_inc;

  /* Initialize the number of clumps in this object. */
  pp->clumpsinobj=0;


  /* Initialize the intermediate values to zero. */
  memset(pp->oi, 0, OCOL_NUMCOLS * sizeof *pp->oi);


  /* Set the shifts in every dimension to avoid round-off errors in large
     numbers for the non-linear calculations. We are using the first pixel
     of each object's tile as the shift parameter to keep the mean
     (average) reasonably near to the standard deviation. Otherwise, when
     the object is far out in the image (large x and y positions), then
     roundoff errors are going to decrease the accuracy of the second order
     calculations. */
  if(pp->shift)
    {
      /* Get the coordinates of the tile's starting point. */
      gal_dimension_index_to_coord( ( (float *)(pp->tile->array)
                                      - (float *)(pp->tile->block->array) ),
                                    ndim, p->objects->dsize, pp->shift);

      /* Change their counting to start from 1, not zero, since we will be
         using them as FITS coordinates. */
      for(i=0;i<ndim;++i) ++pp->shift[i];
    }


  /* Set the starting and ending indexs of this tile/object on all (the
     possible) input arrays. */
  pp->st_o   = gal_tile_start_end_ind_inclusive(pp->tile, p->objects,
                                                start_end);
  pp->st_c   = (p->clumps
                ? (int32_t *)(p->clumps->array) + start_end[0] : NULL);
  pp->st_v   = (p->values
                ? (float *)(p->values->array)   + start_end[0] : NULL);
  pp->st_sky = ( p->sky
                 ? ( p->sky->size==p->objects->size
                     ? (float *)(p->sky->array) + start_end[0]
                     : NULL )
                 : NULL);
  pp->st_std = ( p->std
                 ? ( p->std->size==p->objects->size
                     ? (float *)(p->std->array) + start_end[0]
                     : NULL )
                 : NULL );
}





void
parse_objects(struct mkcatalog_passparams *pp)
{
  uint8_t *oif=pp->p->oiflag;
  struct mkcatalogparams *p=pp->p;
  size_t ndim=p->objects->ndim, *dsize=p->objects->dsize;

  double *oi=pp->oi;
  gal_data_t *xybin=NULL;
  uint8_t *xybinarr=NULL, *u, *uf;
  float st, sval, *V=NULL, *SK=NULL, *ST=NULL;
  size_t d, pind=0, increment=0, num_increment=1;
  int32_t *O, *OO, *C=NULL, *objects=p->objects->array;
  float *std=p->std?p->std->array:NULL, *sky=p->sky?p->sky->array:NULL;

  /* If tile processing isn't necessary, set `tid' to a blank value. */
  size_t tid = ( ( (p->sky     && p->sky->size>1 && pp->st_sky == NULL )
                   || ( p->std && p->std->size>1 && pp->st_std == NULL ) )
                 ? 0 : GAL_BLANK_SIZE_T );

  /* Coordinate shift. */
  size_t *sc = ( pp->shift
                 ? gal_pointer_allocate(GAL_TYPE_SIZE_T, ndim, 0, __func__,
                                        "sc")
                 : NULL );

  /* If any coordinate columns are requested. */
  size_t *c = (
               /* Coordinate-related columns. */
               ( oif[    OCOL_GX   ]
                 || oif[ OCOL_GY   ]
                 || oif[ OCOL_GZ   ]
                 || oif[ OCOL_VX   ]
                 || oif[ OCOL_VY   ]
                 || oif[ OCOL_VZ   ]
                 || oif[ OCOL_C_GX ]
                 || oif[ OCOL_C_GY ]
                 || oif[ OCOL_C_GZ ]
                 || sc
                 /* When the sky and its STD are tiles, we'll also need
                    the coordinate to find which tile a pixel belongs
                    to. */
                 || tid==GAL_BLANK_SIZE_T )
               ? gal_pointer_allocate(GAL_TYPE_SIZE_T, ndim, 0, __func__, "c")
               : NULL );


  /* If an XY projection area is requested, we'll need to allocate an array
     to keep the projected space.*/
  if( oif[    OCOL_NUMALLXY ]
      || oif[ OCOL_NUMXY    ] )
    {
      xybin=gal_data_alloc(NULL, GAL_TYPE_UINT8, 2, &pp->tile->dsize[1], NULL,
                           1, p->cp.minmapsize, NULL, NULL, NULL);
      xybinarr=xybin->array;
    }


  /* Parse each contiguous patch of memory covered by this object. */
  while( pp->start_end_inc[0] + increment <= pp->start_end_inc[1] )
    {
      /* Set the contiguous range to parse. The pixel-to-pixel counting
         along the fastest dimension will be done over the `O' pointer. */
      if( p->clumps            ) C  = pp->st_c   + increment;
      if( p->values            ) V  = pp->st_v   + increment;
      if( p->sky && pp->st_sky ) SK = pp->st_sky + increment;
      if( p->std && pp->st_std ) ST = pp->st_std + increment;
      OO = ( O = pp->st_o + increment ) + pp->tile->dsize[ndim-1];

      /* Parse the tile. */
      do
        {
          /* If this pixel belongs to the requested object then do the
             processing.  */
          if( *O==pp->object )
            {
              /* INTERNAL: Get the number of clumps in this object: it is
                 the largest clump ID over each object. */
              if( p->clumps && *C>0 )
                pp->clumpsinobj = *C > pp->clumpsinobj ? *C : pp->clumpsinobj;


              /* Add to the area of this object. */
              if(oif[ OCOL_NUMALL   ]) oi[ OCOL_NUMALL ]++;
              if(oif[ OCOL_NUMALLXY ]) xybinarr[ pind ]=1;


              /* Geometric coordinate measurements. */
              if(c)
                {
                  /* Convert the index to coordinate. */
                  gal_dimension_index_to_coord(O-objects, ndim, dsize, c);

                  /* If we need tile-ID, get the tile ID now. */
                  if(tid!=GAL_BLANK_SIZE_T)
                    tid=gal_tile_full_id_from_coord(&p->cp.tl, c);

                  /* Do the general geometric (independent of pixel value)
                     calculations. */
                  if(oif[ OCOL_GX ]) oi[ OCOL_GX ] += c[ ndim-1 ]+1;
                  if(oif[ OCOL_GY ]) oi[ OCOL_GY ] += c[ ndim-2 ]+1;
                  if(oif[ OCOL_GZ ]) oi[ OCOL_GZ ] += c[ ndim-3 ]+1;
                  if(pp->shift)
                    {
                      /* Calculate the shifted coordinates for second order
                         calculations. The coordinate is incremented because
                         from now on, the positions are in the FITS standard
                         (starting from one).  */
                      for(d=0;d<ndim;++d) sc[d] = c[d] + 1 - pp->shift[d];

                      /* Include the shifted values, note that the second
                         order moments are never needed independently, they
                         are used together to find the ellipticity
                         parameters. */
                      oi[ OCOL_GXX ] += sc[1] * sc[1];
                      oi[ OCOL_GYY ] += sc[0] * sc[0];
                      oi[ OCOL_GXY ] += sc[1] * sc[0];
                    }
                  if(p->clumps && *C>0)
                    {
                      if(oif[ OCOL_C_NUMALL ]) oi[ OCOL_C_NUMALL ]++;
                      if(oif[ OCOL_C_GX ]) oi[ OCOL_C_GX ] += c[ ndim-1 ]+1;
                      if(oif[ OCOL_C_GY ]) oi[ OCOL_C_GY ] += c[ ndim-2 ]+1;
                      if(oif[ OCOL_C_GZ ]) oi[ OCOL_C_GZ ] += c[ ndim-3 ]+1;
                    }
                }


              /* Value related measurements. */
              if( p->values && !( p->hasblank && isnan(*V) ) )
                {
                  /* General flux summations. */
                  if(oif[ OCOL_NUM    ]) oi[ OCOL_NUM     ]++;
                  if(oif[ OCOL_SUM    ]) oi[ OCOL_SUM     ] += *V;
                  if(oif[ OCOL_NUMXY  ]) xybinarr[ pind ]=2;

                  /* Get the necessary clump information. */
                  if(p->clumps && *C>0)
                    {
                      if(oif[ OCOL_C_NUM ]) oi[ OCOL_C_NUM ]++;
                      if(oif[ OCOL_C_SUM ]) oi[ OCOL_C_SUM ] += *V;
                    }

                  /* For flux weighted centers, we can only use positive
                     values, so do those measurements here. */
                  if( *V > 0.0f )
                    {
                      if(oif[ OCOL_NUMWHT ]) oi[ OCOL_NUMWHT ]++;
                      if(oif[ OCOL_SUMWHT ]) oi[ OCOL_SUMWHT ] += *V;
                      if(oif[ OCOL_VX ]) oi[ OCOL_VX ] += *V*(c[ ndim-1 ]+1);
                      if(oif[ OCOL_VY ]) oi[ OCOL_VY ] += *V*(c[ ndim-2 ]+1);
                      if(oif[ OCOL_VZ ]) oi[ OCOL_VZ ] += *V*(c[ ndim-3 ]+1);
                      if(pp->shift)
                        {
                          oi[ OCOL_VXX    ] += *V * sc[1] * sc[1];
                          oi[ OCOL_VYY    ] += *V * sc[0] * sc[0];
                          oi[ OCOL_VXY    ] += *V * sc[1] * sc[0];
                        }
                      if(p->clumps && *C>0)
                        {
                          if(oif[ OCOL_C_NUMWHT ]) oi[ OCOL_C_NUMWHT ]++;
                          if(oif[ OCOL_C_SUMWHT ]) oi[ OCOL_C_SUMWHT ] += *V;
                          if(oif[ OCOL_C_VX ])
                            oi[   OCOL_C_VX ] += *V * (c[ ndim-1 ]+1);
                          if(oif[ OCOL_C_VY ])
                            oi[   OCOL_C_VY ] += *V * (c[ ndim-2 ]+1);
                          if(oif[ OCOL_C_VZ ])
                            oi[   OCOL_C_VZ ] += *V * (c[ ndim-3 ]+1);
                        }
                    }
                }


              /* Sky value based measurements. */
              if(p->sky)
                if(oif[ OCOL_SUMSKY ])
                  oi[ OCOL_SUMSKY  ] += ( pp->st_sky
                                          ? *SK             /* Full array   */
                                          : ( p->sky->size>1
                                              ? sky[tid]    /* Tile         */
                                              : sky[0] ) ); /* Single value */


              /* Sky standard deviation based measurements.*/
              if(p->std)
                {
                  sval = pp->st_std ? *ST : (p->std->size>1?std[tid]:std[0]);
                  st = p->variance ? sqrt(sval) : sval;
                  if(oif[ OCOL_SUMSTD ]) oi[ OCOL_SUMSTD  ] += st;
                  /* For each pixel, we have a sky contribution to the
                     counts and the signal's contribution. The standard
                     deviation in the sky is simply `sval', but the
                     standard deviation of the signal (independent of the
                     sky) is `sqrt(*V)'. Therefore the total variance of
                     this pixel is the variance of the sky added with the
                     absolute value of its sky-subtracted flux. We use the
                     absolute value, because especially as the signal gets
                     noisy there will be negative values, and we don't want
                     them to decrease the variance. */
                  if(oif[ OCOL_SUM_VAR ])
                    oi[ OCOL_SUM_VAR ] += ( (p->variance ? sval : st*st)
                                            + fabs(*V) );
                }
            }

          /* Increment the other pointers. */
          if( xybin                ) ++pind;
          if( p->values            ) ++V;
          if( p->clumps            ) ++C;
          if( p->sky && pp->st_sky ) ++SK;
          if( p->std && pp->st_std ) ++ST;
        }
      while(++O<OO);

      /* Increment to the next contiguous region of this tile. */
      increment += ( gal_tile_block_increment(p->objects, dsize,
                                              num_increment++, NULL) );

      /* If a 2D projection is requested, see if we should initialize (set
         to zero) the projection-index (`pind') not. */
      if(xybin && (num_increment-1)%p->objects->dsize[1]==0 )
        pind=0;
    }

  /* Write the projected area columns. */
  if(xybin)
    {
      /* Any non-zero pixel must be set for NUMALLXY. */
      uf=(u=xybin->array)+xybin->size;
      do
        if(*u)
          {
            if(oif[ OCOL_NUMALLXY ]          ) oi[ OCOL_NUMALLXY ]++;
            if(oif[ OCOL_NUMXY    ] && *u==2 ) oi[ OCOL_NUMXY    ]++;
          }
      while(++u<uf);

      /* For a check on the projected 2D areas.
      if(xybin && pp->object==2)
        {
          gal_fits_img_write(xybin, "xybin.fits", NULL, NULL);
          exit(0);
        }
      */
    }

  /* Clean up. */
  if(c)     free(c);
  if(sc)    free(sc);
  if(xybin) gal_data_free(xybin);
}





/* Macro to help in finding the minimum and maximum coordinates. */
#define CMIN(COL, DIM) ( ci[ CCOL_NUMALL ]==1.0f                        \
                         ? (c[ DIM ]+1)                                 \
                         : ( (c[ DIM ]+1) < ci[ COL ]                   \
                             ? (c[ DIM ]+1) : ci[ COL ] ) )
#define CMAX(COL, DIM) ( ci[ CCOL_NUMALL ]==1.0f                        \
                         ? (c[ DIM ]+1)                                 \
                         : ( (c[ DIM ]+1) > ci[ COL ]                   \
                             ? (c[ DIM ]+1) : ci[ COL ] ) )




/* Parse over the clumps within an object.  */
void
parse_clumps(struct mkcatalog_passparams *pp)
{
  struct mkcatalogparams *p=pp->p;
  size_t ndim=p->objects->ndim, *dsize=p->objects->dsize;

  double *ci, *cir;
  gal_data_t *xybin=NULL;
  int32_t *O, *OO, *C=NULL, nlab;
  uint8_t *u, *uf, *cif=p->ciflag;
  float st, sval, *V=NULL, *SK=NULL, *ST=NULL;
  size_t nngb=gal_dimension_num_neighbors(ndim);
  size_t i, ii, d, pind=0, increment=0, num_increment=1;
  int32_t *objects=p->objects->array, *clumps=p->clumps->array;
  float *std=p->std?p->std->array:NULL, *sky=p->sky?p->sky->array:NULL;

  /* If tile processing isn't necessary, set `tid' to a blank value. */
  size_t tid = ( ( (p->sky     && p->sky->size>1 && pp->st_sky == NULL )
                   || ( p->std && p->std->size>1 && pp->st_std == NULL ) )
                 ? 0 : GAL_BLANK_SIZE_T );

  /* Coordinate shift. */
  size_t *sc = ( pp->shift
                 ? gal_pointer_allocate(GAL_TYPE_SIZE_T, ndim, 0, __func__,
                                        "sc")
                 : NULL );

  /* If any coordinate columns are requested. */
<<<<<<< HEAD
  size_t *c = ( ( cif[    CCOL_GX ]
                  || cif[ CCOL_GY ]
                  || cif[ CCOL_GZ ]
                  || cif[ CCOL_VX ]
                  || cif[ CCOL_VY ]
                  || cif[ CCOL_VZ ]
=======
  size_t *c = ( ( cif[    CCOL_GX   ]
                  || cif[ CCOL_GY   ]
                  || cif[ CCOL_VX   ]
                  || cif[ CCOL_VY   ]
                  || cif[ CCOL_MINX ]
                  || cif[ CCOL_MAXX ]
                  || cif[ CCOL_MINY ]
                  || cif[ CCOL_MAXY ]
>>>>>>> 388c6be3
                  || sc
                  || tid==GAL_BLANK_SIZE_T )
                ? gal_pointer_allocate(GAL_TYPE_SIZE_T, ndim, 0, __func__,
                                       "c")
                : NULL );

  /* Preparations for neighbor parsing. */
  int32_t *ngblabs=( ( cif[    CCOL_RIV_NUM     ]
                       || cif[ CCOL_RIV_SUM     ]
                       || cif[ CCOL_RIV_SUM_VAR ] )
                     ? gal_pointer_allocate(GAL_TYPE_INT32, nngb, 0,
                                             __func__, "ngblabs")
                     : NULL );
  size_t *dinc = ngblabs ? gal_dimension_increment(ndim, dsize) : NULL;

  /* If an XY projection area is requested, we'll need to allocate an array
     to keep the projected space.*/
  if( cif[    CCOL_NUMALLXY ]
      || cif[ CCOL_NUMXY    ] )
    {
      xybin=gal_data_array_calloc(pp->clumpsinobj);
      for(i=0;i<pp->clumpsinobj;++i)
        gal_data_initialize(&xybin[i], NULL, GAL_TYPE_UINT8, 2,
                            &pp->tile->dsize[1], NULL, 1, p->cp.minmapsize,
                            NULL, NULL, NULL);
    }


  /* Parse each contiguous patch of memory covered by this object. */
  while( pp->start_end_inc[0] + increment <= pp->start_end_inc[1] )
    {
      /* Set the contiguous range to parse. The pixel-to-pixel counting
         along the fastest dimension will be done over the `O' pointer. */
      C = pp->st_c + increment;
      if( p->values            ) V  = pp->st_v   + increment;
      if( p->sky && pp->st_sky ) SK = pp->st_sky + increment;
      if( p->std && pp->st_std ) ST = pp->st_std + increment;
      OO = ( O = pp->st_o + increment ) + pp->tile->dsize[ndim-1];

      /* Parse the tile */
      do
        {
          /* If this pixel belongs to the requested object then do the
             processing. */
          if( *O==pp->object )
            {
              /* We are on a clump. */
              if(p->clumps && *C>0)
                {
                  /* Pointer to make things easier. Note that the clump
                     labels start from 1, but the array indexs from 0.*/
                  ci=&pp->ci[ (*C-1) * CCOL_NUMCOLS ];

                  /* Add to the area of this object. */
<<<<<<< HEAD
                  if(cif[ CCOL_NUMALL   ]) ci[ CCOL_NUMALL ]++;
                  if(cif[ CCOL_NUMALLXY ])
                    ((uint8_t *)(xybin[*C-1].array))[ pind ] = 1;
=======
                  if( cif[ CCOL_NUMALL ]
                      || cif[ CCOL_MINX ] || cif[ CCOL_MAXX ]
                      || cif[ CCOL_MINY ] || cif[ CCOL_MAXY ] )
                    ci[ CCOL_NUMALL ]++;
>>>>>>> 388c6be3

                  /* Raw-position related measurements. */
                  if(c)
                    {
                      /* Get "C" the coordinates of this point. */
                      gal_dimension_index_to_coord(O-objects, ndim, dsize, c);

                      /* Position extrema measurements. */
                      if(cif[ CCOL_MINX ]) ci[CCOL_MINX]=CMIN(CCOL_MINX, 1);
                      if(cif[ CCOL_MAXX ]) ci[CCOL_MAXX]=CMAX(CCOL_MAXX, 1);
                      if(cif[ CCOL_MINY ]) ci[CCOL_MINY]=CMIN(CCOL_MINY, 0);
                      if(cif[ CCOL_MAXY ]) ci[CCOL_MAXY]=CMAX(CCOL_MAXY, 0);

                      /* If we need tile-ID, get the tile ID now. */
                      if(tid!=GAL_BLANK_SIZE_T)
                        tid=gal_tile_full_id_from_coord(&p->cp.tl, c);

                      /* General geometric (independent of pixel value)
                         calculations. */
                      if(cif[ CCOL_GX ]) ci[ CCOL_GX ] += c[ ndim-1 ]+1;
                      if(cif[ CCOL_GY ]) ci[ CCOL_GY ] += c[ ndim-2 ]+1;
                      if(cif[ CCOL_GZ ]) ci[ CCOL_GZ ] += c[ ndim-3 ]+1;
                      if(pp->shift)
                        {
                          /* Shifted coordinates for second order moments,
                             see explanations in the first pass.*/
                          for(d=0;d<ndim;++d) sc[d] = c[d] + 1 - pp->shift[d];

                          /* Raw second-order measurements. */
                          ci[ CCOL_GXX ] += sc[1] * sc[1];
                          ci[ CCOL_GYY ] += sc[0] * sc[0];
                          ci[ CCOL_GXY ] += sc[1] * sc[0];
                        }
                    }

                  /* Value related measurements, see `parse_objects' for
                     comments. */
                  if( p->values && !( p->hasblank && isnan(*V) ) )
                    {
                      /* Fill in the necessary information. */
                      if(cif[ CCOL_NUM   ]) ci[ CCOL_NUM ]++;
                      if(cif[ CCOL_SUM   ]) ci[ CCOL_SUM ] += *V;
                      if(cif[ CCOL_NUMXY ])
                        ((uint8_t *)(xybin[*C-1].array))[ pind ] = 2;
                      if( *V > 0.0f )
                        {
                          if(cif[ CCOL_NUMWHT ]) ci[ CCOL_NUMWHT ]++;
                          if(cif[ CCOL_SUMWHT ]) ci[ CCOL_SUMWHT ] += *V;
                          if(cif[ CCOL_VX ])
                            ci[   CCOL_VX ] += *V * (c[ ndim-1 ]+1);
                          if(cif[ CCOL_VY ])
                            ci[   CCOL_VY ] += *V * (c[ ndim-2 ]+1);
                          if(cif[ CCOL_VZ ])
                            ci[   CCOL_VZ ] += *V * (c[ ndim-3 ]+1);
                          if(pp->shift)
                            {
                              ci[ CCOL_VXX ] += *V * sc[1] * sc[1];
                              ci[ CCOL_VYY ] += *V * sc[0] * sc[0];
                              ci[ CCOL_VXY ] += *V * sc[1] * sc[0];
                            }
                        }
                    }

                  /* Sky based measurements. */
                  if(p->sky)
                    if(cif[ CCOL_SUMSKY ])
                      ci[ CCOL_SUMSKY  ] += ( pp->st_sky
                                              ? *SK             /* Full */
                                              : ( p->sky->size>1
                                                  ? sky[tid]    /* Tile */
                                                  : sky[0] ) ); /* 1 value */

                  /* Sky Standard deviation based measurements, see
                     `parse_objects' for comments. */
                  if(p->std)
                    {
                      sval = ( pp->st_std
                               ? *ST
                               : (p->std->size>1 ? std[tid] : std[0]) );
                      st = p->variance ? sqrt(sval) : sval;
                      if(cif[ CCOL_SUMSTD  ]) ci[ CCOL_SUMSTD  ] += st;
                      if(cif[ CCOL_SUM_VAR ])
                        ci[ CCOL_SUM_VAR ] += ( (p->variance ? sval : st*st)
                                                + fabs(*V) );
                    }
                }

              /* This pixel is on the diffuse region (and the object
                 actually has clumps). If any river-based measurements are
                 necessary check to see if it is touching a clump or not,
                 but only if this object actually has any clumps. */
              else if(ngblabs && pp->clumpsinobj)
                {
                  /* We are on a diffuse (possibly a river) pixel. So the
                     value of this pixel has to be added to any of the
                     clumps in touches. But since it might touch a labeled
                     region more than once, we use `ngblabs' to keep track
                     of which label we have already added its value
                     to. `ii' is the number of different labels this river
                     pixel has already been considered for. `ngblabs' will
                     keep the list labels. */
                  ii=0;
                  memset(ngblabs, 0, nngb*sizeof *ngblabs);

                  /* Go over the neighbors and see if this pixel is
                     touching a clump or not. */
                  GAL_DIMENSION_NEIGHBOR_OP(O-objects, ndim, dsize, ndim,
                                            dinc,
                     {
                       /* Neighbor's label (mainly for easy reading). */
                       nlab=clumps[nind];

                       /* We only want neighbors that are a clump and part
                          of this object and part of the same object. */
                       if( nlab>0 && objects[nind]==pp->object)
                         {
                           /* Go over all already checked labels and make
                              sure this clump hasn't already been
                              considered. */
                           for(i=0;i<ii;++i) if(ngblabs[i]==nlab) break;

                           /* It hasn't been considered yet: */
                           if(i==ii)
                             {
                               /* Make sure it won't be considered any
                                  more. */
                               ngblabs[ii++] = nlab;

                               /* To help in reading. */
                               cir=&pp->ci[ (nlab-1) * CCOL_NUMCOLS ];

                               /* Write in the necessary values. */
                               if(cif[ CCOL_RIV_NUM  ])
                                 cir[ CCOL_RIV_NUM ]++;

                               if(cif[ CCOL_RIV_SUM  ])
                                 cir[ CCOL_RIV_SUM ] += *V;

                               if(cif[ CCOL_RIV_SUM_VAR  ])
                                 {
                                   sval = ( pp->st_std
                                            ? *ST
                                            : ( p->std->size>1
                                                ? std[tid]
                                                : std[0] )     );
                                   cir[ CCOL_RIV_SUM_VAR ] += fabs(*V)
                                     + (p->variance ? sval : sval*sval);
                                 }
                             }
                         }
                     });
                }
            }

          /* Increment the other pointers. */
          ++C;
          if( xybin                ) ++pind;
          if( p->values            ) ++V;
          if( p->sky && pp->st_sky ) ++SK;
          if( p->std && pp->st_std ) ++ST;
        }
      while(++O<OO);

      /* Increment to the next contiguous region of this tile. */
      increment += ( gal_tile_block_increment(p->objects, dsize,
                                              num_increment++, NULL) );

      /* If a 2D projection is requested, see if we should initialize (set
         to zero) the projection-index (`pind') not. */
      if(xybin && (num_increment-1)%p->objects->dsize[1]==0 )
        pind=0;
    }


  /* Write the projected area columns. */
  if(xybin)
    for(i=0;i<pp->clumpsinobj;++i)
      {
        /* Pointer to make things easier. */
        ci=&pp->ci[ i * CCOL_NUMCOLS ];

        /* Any non-zero pixel must be set for NUMALLXY. */
        uf=(u=xybin[i].array)+xybin[i].size;
        do
          if(*u)
            {
              if(cif[ CCOL_NUMALLXY ]          ) ci[ CCOL_NUMALLXY ]++;
              if(cif[ CCOL_NUMXY    ] && *u==2 ) ci[ CCOL_NUMXY    ]++;
            }
        while(++u<uf);

        /* For a check on the projected 2D areas. */
        if(xybin && pp->object==2)
          gal_fits_img_write(&xybin[i], "xybin.fits", NULL, NULL);

      }


  /* Clean up. */
  if(c)       free(c);
  if(sc)      free(sc);
  if(dinc)    free(dinc);
  if(ngblabs) free(ngblabs);
  if(xybin)   gal_data_array_free(xybin, pp->clumpsinobj, 1);
}





void
parse_median(struct mkcatalog_passparams *pp)
{
  struct mkcatalogparams *p=pp->p;
  size_t ndim=p->objects->ndim, *dsize=p->objects->dsize;

  float *V;
  double *ci;
  gal_data_t *median;
  int32_t *O, *OO, *C=NULL;
  gal_data_t **clumpsmed=NULL;
  size_t i, increment=0, num_increment=1;
  size_t counter=0, *ccounter=NULL, tsize=pp->oi[OCOL_NUM];
  gal_data_t *objmed=gal_data_alloc(NULL, p->values->type, 1, &tsize, NULL, 0,
                                    p->cp.minmapsize, NULL, NULL, NULL);

  /* Allocate space for the clump medians. */
  if(p->clumps)
    {
      errno=0;
      clumpsmed=malloc(pp->clumpsinobj * sizeof *clumpsmed);
      if(clumpsmed==NULL)
        error(EXIT_FAILURE, errno, "%s: couldn't allocate `clumpsmed' for "
              "%zu clumps", __func__, pp->clumpsinobj);


      /* Allocate the array necessary to keep the values of each clump. */
      ccounter=gal_pointer_allocate(GAL_TYPE_SIZE_T, pp->clumpsinobj, 1,
                                    __func__, "ccounter");
      for(i=0;i<pp->clumpsinobj;++i)
        {
          tsize=pp->ci[ i * CCOL_NUMCOLS + CCOL_NUM ];
          clumpsmed[i]=gal_data_alloc(NULL, p->values->type, 1, &tsize, NULL,
                                      0, p->cp.minmapsize, NULL, NULL, NULL);
        }
    }


  /* Parse each contiguous patch of memory covered by this object. */
  while( pp->start_end_inc[0] + increment <= pp->start_end_inc[1] )
    {
      /* Set the contiguous range to parse. The pixel-to-pixel counting
         along the fastest dimension will be done over the `O' pointer. */
      V = pp->st_v + increment;
      if(p->clumps) C = pp->st_c + increment;
      OO = ( O = pp->st_o + increment ) + pp->tile->dsize[ndim-1];

      /* Parse the next contiguous region of this tile. */
      do
        {
          /* If this pixel belongs to the requested object, then do the
             processing. `hasblank' is constant, so when the values doesn't
             have any blank values, the `isnan' will never be checked. */
          if( *O==pp->object && !( p->hasblank && isnan(*V) ) )
            {
              /* Copy the value for the whole object. */
              memcpy( gal_pointer_increment(objmed->array, counter++,
                                             p->values->type), V,
                      gal_type_sizeof(p->values->type) );

              /* We are also on a clump. */
              if(p->clumps && *C>0)
                memcpy( gal_pointer_increment(clumpsmed[*C-1]->array,
                                               ccounter[*C-1]++,
                                               p->values->type), V,
                        gal_type_sizeof(p->values->type) );
            }

          /* Increment the other pointers. */
          ++V;
          if(p->clumps) ++C;
        }
      while(++O<OO);

      /* Increment to the next contiguous region of this tile. */
      increment += ( gal_tile_block_increment(p->objects, dsize,
                                              num_increment++, NULL) );
    }


  /* Calculate the final medians for objects. */
  median=gal_data_copy_to_new_type_free(gal_statistics_median(objmed, 1),
                                        GAL_TYPE_FLOAT64);
  pp->oi[OCOL_MEDIAN]=*((double *)(median->array));
  gal_data_free(objmed);
  gal_data_free(median);


  /* Calculate the median for clumps. */
  if(p->clumps)
    {
      for(i=0;i<pp->clumpsinobj;++i)
        {
          ci=&pp->ci[ i * CCOL_NUMCOLS ];
          median=gal_statistics_median(clumpsmed[i], 1);
          median=gal_data_copy_to_new_type_free(median, GAL_TYPE_FLOAT64);
          ci[ CCOL_MEDIAN ] = ( *((double *)(median->array))
                                - (ci[ CCOL_RIV_SUM ]/ci[ CCOL_RIV_NUM ]) );
          gal_data_free(clumpsmed[i]);
          gal_data_free(median);
        }
      free(clumpsmed);
      free(ccounter);
    }
}<|MERGE_RESOLUTION|>--- conflicted
+++ resolved
@@ -404,23 +404,16 @@
                  : NULL );
 
   /* If any coordinate columns are requested. */
-<<<<<<< HEAD
   size_t *c = ( ( cif[    CCOL_GX ]
                   || cif[ CCOL_GY ]
                   || cif[ CCOL_GZ ]
                   || cif[ CCOL_VX ]
                   || cif[ CCOL_VY ]
                   || cif[ CCOL_VZ ]
-=======
-  size_t *c = ( ( cif[    CCOL_GX   ]
-                  || cif[ CCOL_GY   ]
-                  || cif[ CCOL_VX   ]
-                  || cif[ CCOL_VY   ]
                   || cif[ CCOL_MINX ]
                   || cif[ CCOL_MAXX ]
                   || cif[ CCOL_MINY ]
                   || cif[ CCOL_MAXY ]
->>>>>>> 388c6be3
                   || sc
                   || tid==GAL_BLANK_SIZE_T )
                 ? gal_pointer_allocate(GAL_TYPE_SIZE_T, ndim, 0, __func__,
@@ -475,16 +468,12 @@
                   ci=&pp->ci[ (*C-1) * CCOL_NUMCOLS ];
 
                   /* Add to the area of this object. */
-<<<<<<< HEAD
-                  if(cif[ CCOL_NUMALL   ]) ci[ CCOL_NUMALL ]++;
-                  if(cif[ CCOL_NUMALLXY ])
-                    ((uint8_t *)(xybin[*C-1].array))[ pind ] = 1;
-=======
                   if( cif[ CCOL_NUMALL ]
                       || cif[ CCOL_MINX ] || cif[ CCOL_MAXX ]
                       || cif[ CCOL_MINY ] || cif[ CCOL_MAXY ] )
                     ci[ CCOL_NUMALL ]++;
->>>>>>> 388c6be3
+                  if(cif[ CCOL_NUMALLXY ])
+                    ((uint8_t *)(xybin[*C-1].array))[ pind ] = 1;
 
                   /* Raw-position related measurements. */
                   if(c)
