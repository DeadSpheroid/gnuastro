/*********************************************************************
Crop - Crop a given size from one or multiple images.
Crop is part of GNU Astronomy Utilities (Gnuastro) package.

Original author:
     Mohammad Akhlaghi <akhlaghi@gnu.org>
Contributing author(s):
Copyright (C) 2016, Free Software Foundation, Inc.

Gnuastro is free software: you can redistribute it and/or modify it
under the terms of the GNU General Public License as published by the
Free Software Foundation, either version 3 of the License, or (at your
option) any later version.

Gnuastro is distributed in the hope that it will be useful, but
WITHOUT ANY WARRANTY; without even the implied warranty of
MERCHANTABILITY or FITNESS FOR A PARTICULAR PURPOSE.  See the GNU
General Public License for more details.

You should have received a copy of the GNU General Public License
along with Gnuastro. If not, see <http://www.gnu.org/licenses/>.
**********************************************************************/
#include <config.h>

#include <argp.h>
#include <errno.h>
#include <error.h>
#include <stdio.h>
#include <string.h>

#include <gnuastro/wcs.h>
#include <gnuastro/list.h>
#include <gnuastro/fits.h>
#include <gnuastro/blank.h>
#include <gnuastro/table.h>
#include <gnuastro/dimension.h>

#include <gnuastro-internal/timing.h>
#include <gnuastro-internal/options.h>
#include <gnuastro-internal/checkset.h>
#include <gnuastro-internal/tableintern.h>
#include <gnuastro-internal/fixedstringmacros.h>

#include "main.h"

#include "ui.h"
#include "onecrop.h"
#include "wcsmode.h"
#include "authors-cite.h"





/**************************************************************/
/*********      Argp necessary global entities     ************/
/**************************************************************/
/* Definition parameters for the Argp: */
const char *
argp_program_version = PROGRAM_STRING "\n"
                       GAL_STRINGS_COPYRIGHT
                       "\n\nWritten/developed by "PROGRAM_AUTHORS;

const char *
argp_program_bug_address = PACKAGE_BUGREPORT;

static char
<<<<<<< HEAD
args_doc[] = "[Crop-Identifier] ASTRdata ...";
=======
args_doc[] = "[Crop-identifiers] ASTRdata ...";
>>>>>>> 8eaede05

const char
doc[] = GAL_STRINGS_TOP_HELP_INFO PROGRAM_NAME" will create cutouts, "
  "thumbnails, postage stamps or crops of region(s) from input image(s) "
  "using image or celestial coordinates. If muliple crops are desired, a "
  "catalog must be provided. When in WCS mode, if the cut out covers more "
  "than one input image, all overlapping input images will be stitched in "
  "the output.\n"
  GAL_STRINGS_MORE_HELP_INFO
  /* After the list of options: */
  "\v"
  PACKAGE_NAME" home page: "PACKAGE_URL;





/* Option groups particular to this program. */
enum program_args_groups
{
  ARGS_GROUP_CENTER_GENERAL = GAL_OPTIONS_GROUP_AFTER_COMMON,
  ARGS_GROUP_CENTER_SINGLE,
  ARGS_GROUP_CENTER_CATALOG,
  ARGS_GROUP_REGION,
};




















/**************************************************************/
/*********    Initialize & Parse command-line    **************/
/**************************************************************/
static void
ui_initialize_options(struct cropparams *p,
                      struct argp_option *program_options,
                      struct argp_option *gal_commonopts_options)
{
  size_t i;
  struct gal_options_common_params *cp=&p->cp;


  /* Set the necessary common parameters structure. */
  cp->program_name       = PROGRAM_NAME;
  cp->program_exec       = PROGRAM_EXEC;
  cp->program_bibtex     = PROGRAM_BIBTEX;
  cp->program_authors    = PROGRAM_AUTHORS;
  cp->poptions           = program_options;
  cp->numthreads         = gal_threads_number();
  cp->coptions           = gal_commonopts_options;


  /* Initalize necessary parameters. */
  p->mode         = IMGCROP_MODE_INVALID;
  cp->searchin    = GAL_TABLE_SEARCH_INVALID;


  /* Modify common options. */
  for(i=0; !gal_options_is_last(&cp->coptions[i]); ++i)
    {
      /* Select individually */
      switch(cp->coptions[i].key)
        {
        case GAL_OPTIONS_KEY_HDU:
          cp->coptions[i].mandatory=GAL_OPTIONS_MANDATORY;
          cp->coptions[i].doc="Extension name or number of (all) input(s).";
          break;

        case GAL_OPTIONS_KEY_MINMAPSIZE:
          cp->coptions[i].mandatory=GAL_OPTIONS_MANDATORY;
          break;

        case GAL_OPTIONS_KEY_SEARCHIN:
        case GAL_OPTIONS_KEY_IGNORECASE:
          cp->coptions[i].group=ARGS_GROUP_CENTER_CATALOG;
          break;
        }

      /* Select by group. */
      switch(cp->coptions[i].group)
        {
        case GAL_OPTIONS_GROUP_TESSELLATION:
          cp->coptions[i].doc=NULL; /* Necessary to remove title. */
          cp->coptions[i].flags=OPTION_HIDDEN;
          break;
        }
    }
}





/* Parse a single option: */
error_t
parse_opt(int key, char *arg, struct argp_state *state)
{
  struct cropparams *p = state->input;

  /* Pass `gal_options_common_params' into the child parser.  */
  state->child_inputs[0] = &p->cp;

  /* In case the user incorrectly uses the equal sign (for example
     with a short format or with space in the long format, then `arg`
     start with (if the short version was called) or be (if the long
     version was called with a space) the equal sign. So, here we
     check if the first character of arg is the equal sign, then the
     user is warned and the program is stopped: */
  if(arg && arg[0]=='=')
    argp_error(state, "incorrect use of the equal sign (`=`). For short "
               "options, `=` should not be used and for long options, "
               "there should be no space between the option, equal sign "
               "and value");

  /* Set the key to this option. */
  switch(key)
    {

    /* Read the non-option tokens (arguments): */
    case ARGP_KEY_ARG:
      gal_list_str_add(&p->inputs, arg, 0);
      ++p->numin;
      break;


    /* This is an option, set its value. */
    default:
      return gal_options_set_from_key(key, arg, p->cp.poptions, &p->cp);
    }

  return 0;
}




/* Parse the mode to interpret the given coordinates. */
void *
ui_parse_coordinate_mode(struct argp_option *option, char *arg,
                         char *filename, size_t lineno, void *junk)
{
  char *outstr;

<<<<<<< HEAD
void *
ui_parse_coordinate_mode(struct argp_option *option, char *arg,
                         char *filename, size_t lineno, void *junk)
{
  char *outstr;
=======
  /* We want to print the stored values. */
  if(lineno==-1)
    {
      gal_checkset_allocate_copy( *(int *)(option->value)==IMGCROP_MODE_IMG
                                  ? "img" : "wcs", &outstr );
      return outstr;
    }
  else
    {
      if      (!strcmp(arg, "img")) *(int *)(option->value)=IMGCROP_MODE_IMG;
      else if (!strcmp(arg, "wcs")) *(int *)(option->value)=IMGCROP_MODE_WCS;
      else
        error_at_line(EXIT_FAILURE, 0, filename, lineno, "`%s' (value to "
                      "`--mode') not recognized as an input mode. "
                      "Recognized values are `img' and `wcs'. This option "
                      "is necessary to identify the nature of your input "
                      "coordinates.\n\n"
                      "Please run the following command for more "
                      "information (press the `SPACE' key to go down and "
                      "`q' to return to the command-line):\n\n"
                      "    $ info gnuastro \"Crop modes\"\n", arg);
      return NULL;
    }
}
>>>>>>> 8eaede05

  /* We want to print the stored values. */
  if(lineno==-1)
    {
      gal_checkset_allocate_copy( *(int *)(option->value)==IMGCROP_MODE_IMG
                                  ? "img" : "wcs", &outstr );
      return outstr;
    }
  else
    {
      if      (!strcmp(arg, "img")) *(int *)(option->value)=IMGCROP_MODE_IMG;
      else if (!strcmp(arg, "wcs")) *(int *)(option->value)=IMGCROP_MODE_WCS;
      else
        error_at_line(EXIT_FAILURE, 0, filename, lineno, "`%s' (value to "
                      "`--mode') not recognized as an input mode. "
                      "Recognized values are `img' and `wcs'. This option "
                      "is necessary to identify the nature of your input "
                      "coordinates.\n\n"
                      "Please run the following command for more "
                      "information (press the `SPACE' key to go down and "
                      "`q' to return to the command-line):\n\n"
                      "    $ info gnuastro \"Crop modes\"\n", arg);
      return NULL;
    }
}




/* Parse the width and center coordinates from the comman-line or
   configuration files. */
void *
ui_parse_width_and_center(struct argp_option *option, char *arg,
                          char *filename, size_t lineno, void *junk)
{
  size_t i, nc;
  double *darray;
  gal_data_t *values;
  char *str, sstr[GAL_OPTIONS_STATIC_MEM_FOR_VALUES];

<<<<<<< HEAD
/* Parse the width and center coordinates from the comman-line or
   configuration files. */
void *
ui_parse_width_and_center(struct argp_option *option, char *arg,
                          char *filename, size_t lineno, void *junk)
{
  size_t i, nc;
  double *darray;
  gal_data_t *values;
  char *str, sstr[GAL_OPTIONS_STATIC_MEM_FOR_VALUES];

  /* We want to print the stored values. */
  if(lineno==-1)
    {
      /* Set the value pointer to the correct type. */
      values = *(gal_data_t **)(option->value);
      darray = values->array;
=======
  /* We want to print the stored values. */
  if(lineno==-1)
    {
      /* Set the value pointer to the correct type. */
      values = *(gal_data_t **)(option->value);
      darray = values->array;

      /* Write the values into a string. */
      nc=0;
      for(i=0;i<values->size;++i)
        {
          if( nc > GAL_OPTIONS_STATIC_MEM_FOR_VALUES-100 )
            error(EXIT_FAILURE, 0, "%s: a bug! please contact us at %s so we "
                  "can address the problem. The number of necessary "
                  "characters in the statically allocated string has become "
                  "too close to %d", __func__, PACKAGE_BUGREPORT,
                  GAL_OPTIONS_STATIC_MEM_FOR_VALUES);
          nc += sprintf(sstr+nc, "%g,", darray[i]);
        }
      sstr[nc-1]='\0';

      /* Copy the string into a dynamically allocated space, because it
         will be freed later.*/
      gal_checkset_allocate_copy(sstr, &str);
      return str;
    }
  else
    {
      /* If the option is already set, then ignore it. */
      if(option->set) return NULL;

      /* Read the values. */
      values=gal_options_parse_list_of_numbers(arg, filename, lineno);
      *(gal_data_t **)(option->value) = values;

      /* If we are on the width option, then make sure none of the values
         are negative or zero. */
      if(!strcmp(option->name, "width"))
        {
          darray=values->array;
          for(i=0;i<values->size;++i)
            if(darray[i]<=0.0f)
              error_at_line(EXIT_FAILURE, 0, filename, lineno, "%g is <=0. "
                            "The values to the `--width' option must be "
                            "larger than zero. The complete input to this "
                            "option was `%s' (%g is input number %zu)",
                            darray[i], arg, darray[i], i+1);
        }

      /* The return value is only for printing mode. */
      return NULL;
    }
}
>>>>>>> 8eaede05

      /* Write the values into a string. */
      nc=0;
      for(i=0;i<values->size;++i)
        {
          if( nc > GAL_OPTIONS_STATIC_MEM_FOR_VALUES-100 )
            error(EXIT_FAILURE, 0, "%s: a bug! please contact us at %s so we "
                  "can address the problem. The number of necessary "
                  "characters in the statically allocated string has become "
                  "too close to %d", __func__, PACKAGE_BUGREPORT,
                  GAL_OPTIONS_STATIC_MEM_FOR_VALUES);
          nc += sprintf(sstr+nc, "%g,", darray[i]);
        }
      sstr[nc-1]='\0';

      /* Copy the string into a dynamically allocated space, because it
         will be freed later.*/
      gal_checkset_allocate_copy(sstr, &str);
      return str;
    }
  else
    {
      /* If the option is already set, then ignore it. */
      if(option->set) return NULL;

      /* Read the values. */
      values=gal_options_parse_list_of_numbers(arg, filename, lineno);
      *(gal_data_t **)(option->value) = values;

      /* If we are on the width option, then make sure none of the values
         are negative or zero. */
      if(!strcmp(option->name, "width"))
        {
          darray=values->array;
          for(i=0;i<values->size;++i)
            if(darray[i]<=0.0f)
              error_at_line(EXIT_FAILURE, 0, filename, lineno, "%g is <=0. "
                            "The values to the `--width' option must be "
                            "larger than zero. The complete input to this "
                            "option was `%s' (%g is input number %zu)",
                            darray[i], arg, darray[i], i+1);
        }

      /* The return value is only for printing mode. */
      return NULL;
    }
}



















/**************************************************************/
/***************       Sanity Check         *******************/
/**************************************************************/
/* Read and check ONLY the options. When arguments are involved, do the
   check in `ui_check_options_and_arguments'. */
static void
ui_read_check_only_options(struct cropparams *p)
{
  int checksum;

<<<<<<< HEAD

=======
>>>>>>> 8eaede05
  /* Make sure that only one of the crop definitions is given. */
  checksum = ( (p->center!=NULL)
               + (p->catname!=NULL)
               + (p->section!=NULL)
               + (p->polygon!=NULL) );
  switch(checksum)
    {
    case 0:
      error(EXIT_FAILURE, 0, "no crop definition. You can use any of the "
            "following options to define the crop(s): `--center', "
            "`--catalog', `--section', or `--polygon'. Please run this "
            "command for more information:\n\n"
            "    $ info gnuastro \"Crop modes\"\n");
    case 1:
      /* Everything is ok, just ignore the switch structure. */
      break;
    default:
      error(EXIT_FAILURE, 0, "more than one crop type specified. In each "
            "run, only one crop definition is acceptable on the "
            "command-line or in configuration files. You have called: "
            "%s%s%s%s\b\b.",
            p->center!=NULL  ? "`--center', " : "",
            p->catname!=NULL ? "`--catalog', " : "",
            p->section!=NULL ? "`--section', " : "",
            p->polygon!=NULL ? "`--polygon', " : "");
    }


<<<<<<< HEAD
  /* Section is currently only defined in image mode. */
  if(p->section) p->mode=IMGCROP_MODE_IMG;
=======
  /* Section is currentlyl only defined in Image mode. */
  if(p->section && p->mode!=IMGCROP_MODE_IMG)
    error(EXIT_FAILURE, 0, "The `--section' option is only available in "
          "image coordinate mode, currently it doesn't work with WCS mode. "
          "Please run with `--mode=img' and change the values accordingly");
>>>>>>> 8eaede05


  /* Sanity checks and mode setting based on the desired crop. */
  if(p->catname)
    {
      /* If the searchin option has been given. */
      if(p->cp.searchin==GAL_TABLE_SEARCH_INVALID)
        error(EXIT_FAILURE, 0, "%s: no field specified to search for "
              "columns. Please use the `--searchin' option to specify "
              "which column meta-data you would like to search in: `name', "
              "`unit' and `comment'. You may also select columns by their "
              "number, which won't use this option, but for complentess its "
              "best for this option to have a value", p->catname);

      /* If it is a FITS file, we need the HDU. */
      if( gal_fits_name_is_fits(p->catname) && p->cathdu==NULL )
        error(EXIT_FAILURE, 0, "%s: no hdu given. Please use the `--cathdu' "
              "option to specify which extension contains the table",
              p->catname);

      /* Atleast one of the (X,Y), and (RA,Dec) set of columns are
         necessary. Note that we have checked that they are together if
         given, so we only need to check one of the two in each couple. */
      if(p->coordcol==NULL)
        error(EXIT_FAILURE, 0, "no crop center columns given to read from "
<<<<<<< HEAD
              "the input catalog (`%s'). Please use `--coordcol' several "
              "times (depending on dimensionality) to specify the column "
              "keeping the center position the respective dimension.\n\n"
=======
              "the input catalog (`%s'). Please use `--coordcol' two times "
              "to specify the column keeping the center position the "
              "respective dimension.\n\n"
>>>>>>> 8eaede05
              "For more information on how to select columns in Gnuastro, "
              "please run the following command:\n\n"
              "    $ info gnuastro \"Selecting table columns\"", p->catname);
    }


  /* Parse the polygon vertices if they are given to make sure that it is
     in the proper format. */
  if(p->polygon)
    {
      onecrop_parse_polygon(p);
      if(p->nvertices<3)
        error(EXIT_FAILURE, 0, "a polygon has to have 3 or more vertices, "
              "you have only given %zu (%s)", p->nvertices, p->polygon);
      if(p->outpolygon && p->numin>1)
        error(EXIT_FAILURE, 0, "currently in WCS mode, outpolygon can only "
              "be set to zero when there is one image, you have given %zu "
              "images. For multiple images the region will be very large. "
              "It is best if you first crop out the larger region you want "
              "into one image, then mask the polygon", p->numin);
    }
  else
    p->wpolygon=p->ipolygon=NULL;


  /* If we are in WCS mode, noblanks must be off */
  if(p->mode==IMGCROP_MODE_WCS && p->noblank)
    error(EXIT_FAILURE, 0, "`--noblanks` (`-b`) is only for image mode. "
          "You have called it with WCS mode");
}





static void
ui_check_options_and_arguments(struct cropparams *p)
{
  /* Make sure we actually have inputs. */
  if(p->inputs==NULL)
    error(EXIT_FAILURE, 0, "no input file given");

  /* Make sure that a HDU is also given. */
  if(p->cp.hdu==NULL )
    error(EXIT_FAILURE, 0, "no HDU specified. When the input is a FITS "
          "file, a HDU must also be specified, you can use the `--hdu' "
          "(`-h') option and give it the HDU number (starting from "
          "zero), extension name, or anything acceptable by CFITSIO");

  /* If in image mode, there should only be one input image. */
  if(p->mode==IMGCROP_MODE_IMG && p->numin>1)
    error(EXIT_FAILURE, 0, "in image mode, only one input image may be "
          "specified");

  /* If no output name is given, set it to the current directory. */
  if(p->cp.output==NULL)
    gal_checkset_allocate_copy("./", &p->cp.output);

  /* Only catalog mode needs multiple threads and a directory for the
     output. */
  if(p->catname)
    {
      /* When multiple threads need to access a file, CFITSIO needs to be
         configured with the `--enable-reentrant` option. */
      if(p->cp.numthreads>1 && fits_is_reentrant()==0)
        error(EXIT_FAILURE, 0, "CFITSIO was not configured with the "
              "`--enable-reentrant` option but you have asked to crop "
              "on %zu threads.\n\nPlease configure, make and install CFITSIO "
              "again with this flag. Alternatively, to avoid this error "
              "you can set the number of threads to 1 by adding the "
              "`--numthreads=1` or `-N1` options. Please run the following "
              "command to learn more about configuring CFITSIO:\n\n"
              "    $ info gnuastro CFITSIO", p->cp.numthreads);

      /* Make sure the given output is a directory. */
      gal_checkset_check_dir_write_add_slash(&p->cp.output);
    }
  else
    {
      p->cp.numthreads=1;
      p->outnameisfile=gal_checkset_dir_0_file_1(p->cp.output,
                                                 p->cp.dontdelete);
    }
}




















/**************************************************************/
/***************       Preparations         *******************/
/**************************************************************/
/* When the crop is defined by its center, the final width that we need
   must be in actual number of pixels (an integer). But the user's values
   can be in WCS mode or even in image mode, they may be non-integers. */
static void
ui_set_iwidth(struct cropparams *p)
{
  gal_data_t *newwidth;
  double pwidth, *warray;
  size_t i, ndim=p->imgs->ndim;


  /* Make sure a width value is actually given. */
  if(p->width==NULL)
    error(EXIT_FAILURE, 0, "no crop width specified. When crops are "
          "defined by their center (with `--center' or `--catalog') a "
          "width is necessary (using the `--width' option)");

  /* Make sure that the width array only has one element or the same number
     of elements as the input's dimensions. */
  if(p->width->size!=ndim && p->width->size!=1)
    error(EXIT_FAILURE, 0, "%zu values give to `--width', but input is %zu "
          "dimensions. It can only take either one value (same width in all "
          "dimensions), or the same number as the input's dimensions",
          p->width->size, ndim);

  /* If the width array has only one value, that single value should be
     used for all dimensions. */
  if(p->width->size==1)
    {
      /* Allocate the new width dataset. */
      newwidth=gal_data_alloc(NULL, p->width->type, 1, &ndim, NULL, 0, -1,
                              NULL, NULL, NULL);

      /* Fill the new width. */
      warray=newwidth->array;
      for(i=0;i<ndim;++i) warray[i] = *(double *)(p->width->array);

      /* Free the old (single element) width dataset and put the new one in
         its place. */
      gal_data_free(p->width);
      p->width=newwidth;
    }
  else warray=p->width->array;

  /* Fill in `p->iwidth' depending on the mode. */
  for(i=0;i<ndim;++i)
    {
      /* Set iwidth. */
      if(p->mode==IMGCROP_MODE_WCS)
        {
          /* Convert the width in units of the input's WCS into pixels. */
          pwidth = warray[i]/p->pixscale[i];
          if(pwidth<3 || pwidth>50000)
            error(EXIT_FAILURE, 0, "%g (width along dimension %zu) "
                  "translates to %.0f pixels. This is probably not what "
                  "you wanted. Note that the resolution in this dimension "
                  "is %g", warray[i], i+1, pwidth, p->pixscale[i]);

          /* Write the single valued width in WCS and the image width for
             this dimension. */
          p->iwidth[i]=GAL_DIMENSION_FLT_TO_INT(pwidth);
          if(p->iwidth[i]%2==0)
            {
              p->iwidth[i] += 1;
              warray[i]    += p->pixscale[i];
            }
        }
      else
        {
          p->iwidth[i]=GAL_DIMENSION_FLT_TO_INT(warray[i]);
          if(p->iwidth[i]%2==0) p->iwidth[i] += 1;
        }
    }

  /* For a check:
  printf("Width: "); for(i=0;i<ndim;++i) printf("\t%ld\n\t", p->iwidth[i]);
  exit(0);
  */
}





static void
ui_read_cols(struct cropparams *p)
{
  char colname[100];
  gal_list_str_t *colstrs=NULL;
  gal_data_t *cols, *tmp, *corrtype=NULL;
  size_t ncoordcols, counter=0, dcounter=0, ndim=p->imgs->ndim;
<<<<<<< HEAD


=======


>>>>>>> 8eaede05
  /* See if the number of columns given for coordinates corresponds to the
     number of dimensions of the input dataset. */
  if(p->coordcol)
    {
      /* Check if the number of columns given for coordinates is the same
         as the number of dimensions in the input dataset(s). */
      ncoordcols=gal_list_str_number(p->coordcol);
      if( ncoordcols != ndim)
        error(EXIT_FAILURE, 0, "`--coordcol' was called %zu times, but the "
              "input dataset%s %zu dimensions, these values must not be "
              "different. Recall that through `--coordcol' you are "
              "specifying the columns containing the coordinates of the "
              "center of the crop in a catalog", ncoordcols,
              (p->numin==1?" has":"s have"), ndim);
    }
  else
<<<<<<< HEAD
    error(EXIT_FAILURE, 0, "no coordinate columns specified. When a "
=======
    error(EXIT_FAILURE, 0, "no coordinate columns specified. When a catalog"
>>>>>>> 8eaede05
          "is given, it is necessary to identify which columns identify "
          "the coordinate values in which dimension.\n\n"
          "You can do this by calling `--coordcol' multiple times, the "
          "order must be in the same order as the input's dimensions. "
          "For more information on how to select columns in Gnuastro, "
          "please run the following command:\n\n"
          "    $ info gnuastro \"Selecting table columns\"");


  /* If a name column was also given, the put that as the first column to
     read, otherwise just use the given set of columns (in the same
     order). */
  if(p->namecol)
    {
      gal_list_str_add(&colstrs, p->namecol, 0);
      colstrs->next=p->coordcol;
    }
  else colstrs=p->coordcol;


  /* Read the desired columns from the file. */
  cols=gal_table_read(p->catname, p->cathdu, colstrs, p->cp.searchin,
                      p->cp.ignorecase, p->cp.minmapsize);


  /* Set the number of objects (rows in each column). */
  p->numout=cols->size;


  /* Make sure more columns were not read (the name matchings might result
     in more than one column being read from the inputs). */
  if( gal_list_data_number(cols) != ndim + (p->namecol!=NULL) )
    gal_tableintern_error_col_selection(p->catname, p->cathdu, "too many "
                                        "columns were selected by the given "
                                        "values to the options ending in "
                                        "`col'.");


  /* Put the information in each column in the proper place. */
  while(cols!=NULL)
    {
      /* Pop out the top node. */
      tmp=gal_list_data_pop(&cols);

      /* See which column it is. */
      switch(++counter)
        {
        case 1:
          if(p->namecol)
            {
              sprintf(colname, "crop name prefix");
              corrtype = (tmp->type==GAL_TYPE_STRING ? tmp
                          : gal_data_copy_to_new_type_free(tmp,
                                                            GAL_TYPE_STRING));
              p->name=corrtype->array;
            }
          else
            {
              sprintf(colname, "position in dimension %zu", dcounter+1);
              corrtype=gal_data_copy_to_new_type_free(tmp, GAL_TYPE_FLOAT64);
              p->centercoords[ dcounter++ ]=corrtype->array;
            }
          break;

        default:
          sprintf(colname, "position in dimension %zu", dcounter+1);
          corrtype=gal_data_copy_to_new_type_free(tmp, GAL_TYPE_FLOAT64);
          p->centercoords[ dcounter++ ] = corrtype->array;
        }

      /* Sanity check and clean up.  Note that it might happen that the
         input structure is already freed. In that case, `corrtype' will be
         NULL. */
      if(corrtype)
        {
          /* Make sure there are no blank values in this column. */
          if( gal_blank_present(corrtype, 1) )
            error(EXIT_FAILURE, 0, "%s: column with %s has blank values. "
                  "Input columns must not contain blank values",
                  gal_fits_name_save_as_string(p->catname, p->cathdu),
                  colname);

          /* Free the unnecessary sturcture information. The correct-type
             (`corrtype') data structure's array is necessary for later
             steps, so its pointer has been copied in the main program's
             structure. Hence, we should set the structure's pointer to
             NULL so the important data isn't freed.*/
          corrtype->array=NULL;
          gal_data_free(corrtype);
          corrtype=NULL;
        }
    }
}





static void
ui_prepare_center(struct cropparams *p)
{
  double *carray;
  size_t i, ndim=p->imgs->ndim;

  /* Allocate space to keep the central positions. */
  errno=0;
  p->centercoords=malloc(ndim*sizeof *p->centercoords);
  if( p->centercoords==NULL )
    error(EXIT_FAILURE, 0, "%s: %zu bytes for `p->centercoords'",
          __func__, ndim*sizeof *p->centercoords);


  /* Set the integer widths of the crop(s) when defined by center. */
  ui_set_iwidth(p);

  /* For a catalog, we have a separate function, but for a single center
     value, put the center values into an array. This will essentially
     simulate a catalog with one row. So from this point on, there is no
     difference between a catalog input and a central position input. */
  if(p->catname)
    ui_read_cols(p);
  else
    {
      carray=p->center->array;
      for(i=0;i<ndim;++i)
        {
          p->centercoords[i]=gal_data_malloc_array(GAL_TYPE_FLOAT64,
                                                   1, __func__,
                                                   "p->centercoords[i]");
          p->centercoords[i][0]=carray[i];
        }
    }
}





<<<<<<< HEAD
=======

>>>>>>> 8eaede05
/* Add all the columns of the log file. Just note that since this is a
   linked list, we have to add them in the opposite order. */
static void
ui_make_log(struct cropparams *p)
{
  char *comment;

  /* Return if no long file was requested. */
  if(p->cp.log==0) return;

<<<<<<< HEAD
  /* Column to specify if central pixels are filled. */
=======
  /* Column to specify if the central pixels are filled. */
>>>>>>> 8eaede05
  asprintf(&comment, "Are the central pixels filled? (1: yes, 0: no, "
           "%u: not checked)", GAL_BLANK_UINT8);
  gal_list_data_add_alloc(&p->log, NULL, GAL_TYPE_UINT8, 1, &p->numout,
                          NULL, 1, p->cp.minmapsize, "CENTER_FILLED",
                          "bool", comment);
  free(comment);

  /* Column for number of datasets used in this crop. */
  gal_list_data_add_alloc(&p->log, NULL, GAL_TYPE_UINT16, 1, &p->numout,
                          NULL, 1, p->cp.minmapsize, "NUM_INPUTS", "count",
                          "Number of input datasets used to make this crop.");

  /* Filename of crop. */
  gal_list_data_add_alloc(&p->log, NULL, GAL_TYPE_STRING, 1, &p->numout,
                          NULL, 1, p->cp.minmapsize, "CROP_NAME", "name",
                          "File name of crop.");
}





void
ui_preparations(struct cropparams *p)
{
  fitsfile *tmpfits;
  struct inputimgs *img;
  int status, firsttype=0;
  size_t input_counter, firstndim=0;


  /* For polygon and section, there should be no center checking. */
  if(p->polygon || p->section)
    p->checkcenter=0;


  /* Allocate space for all the input images. This is done here because
     WCSLIB is unfortunately not thread-safe when reading the WCS
     information from the FITS files. In cases where the number of cropped
     images are more than the input images, this can also be a preformance
     boost because each image information is only read once.

     The images are filled in opposite order because we used a linked list
     to read them in, which is a first in first out structure.*/
  errno=0;
  p->imgs=malloc(p->numin*sizeof *p->imgs);
  if(p->imgs==NULL)
    error(EXIT_FAILURE, errno, "%s: %zu bytes for p->imgs",
          __func__, p->numin*sizeof *p->imgs);


  /* Fill in the WCS information of each image. */
  input_counter=p->numin;
  while(p->inputs)
    {
      /* Pop from the list of input images and get the info. */
      status=0;
      img=&p->imgs[--input_counter];
      img->name=gal_list_str_pop(&p->inputs);
      tmpfits=gal_fits_hdu_open_format(img->name, p->cp.hdu, 0);
      gal_fits_img_info(tmpfits, &p->type, &img->ndim, &img->dsize,
                        NULL, NULL);
      img->wcs=gal_wcs_read_fitsptr(tmpfits, p->hstartwcs, p->hendwcs,
                                    &img->nwcs);
      if(img->wcs)
        {
          gal_wcs_decompose_pc_cdelt(img->wcs);
          status=wcshdo(0, img->wcs, &img->nwcskeys, &img->wcstxt);
          if(status)
            error(EXIT_FAILURE, 0, "wcshdo ERROR %d: %s", status,
                  wcs_errmsg[status]);
        }
      else
        if(p->mode==IMGCROP_MODE_WCS)
          error(EXIT_FAILURE, 0, "the WCS structure of %s (hdu: %s) "
                "image is not recognized. So WCS mode cannot be used "
                "as input coordinates. You can try with pixel coordinates "
                "with `--mode=img'", img->name, p->cp.hdu);
      fits_close_file(tmpfits, &status);
      gal_fits_io_error(status, NULL);

      /* Make sure all the images have the same type and dimensions. */
      if(firsttype==0)
        {
          /* Set the basic information. */
          firsttype = p->type;
          firstndim = img->ndim;
          p->bitnul = gal_blank_alloc_write(p->type);

          /* Make sure the number of dimensions is supported. */
          if(firstndim>MAXDIM)
            error(EXIT_FAILURE, 0, "%s: is as %zu dimensional dataset, Crop "
                  "currently only supports a maximum of %d dimensions",
                  img->name, firstndim, MAXDIM);

          /* Make sure the number of coordinates given for center
             correspond to the dimensionality of the data. */
          if(p->center && p->center->size!=firstndim)
            error(EXIT_FAILURE, 0, "%s (hdu %s) has %zu dimensions, but "
                  "%zu coordinates were given to `--center'", img->name,
                  p->cp.hdu, firstndim, p->center->size);
        }
      else
        {
          if(firsttype!=p->type)
            error(EXIT_FAILURE, 0, "%s: type is `%s' while previous input(s) "
                  "were `%s' type. All inputs must have the same pixel data "
                  "type.\n\nYou can use Gnuastro's Arithmetic program to "
                  "convert `%s' to `%s', please run this command for more "
                  "information (press `SPACE' for going down and `q' to "
                  "return to the command-line):\n\n"
                  "    $ info Arithmetic\n",
                  img->name, gal_type_name(p->type, 1),
                  gal_type_name(firsttype, 1), img->name,
                  gal_type_name(p->type, 1));
          if(firstndim!=img->ndim)
            error(EXIT_FAILURE, 0, "%s: type has %zu dimensions, while "
                  "previous input(s) had %zu dimensions. All inputs must "
                  "have the same number of dimensions", img->name, img->ndim,
                  firstndim);
        }

      /* In WCS mode, we need some additional preparations. */
      if(p->mode==IMGCROP_MODE_WCS) wcsmode_check_prepare(p, img);
    }

  /***************************************************/
  /********** Until 3D is fully implemented **********/
  if(p->imgs->ndim!=2 && p->polygon)
    error(EXIT_FAILURE, 0, "%s: currently only 2D datasets are "
          "usable with polygon cropping", p->imgs->name);
  /***************************************************/


  /* Unify central crop methods into `p->centercoords'. */
  if(p->catname || p->center)
    ui_prepare_center(p);

<<<<<<< HEAD
=======
  /* Unify central crop methods into `p->centercoords'. */
  if(p->catname || p->center)
    ui_prepare_center(p);

>>>>>>> 8eaede05

  /* `ui_read_cols' set the number of output crops when a catalog was
     given, in all other cases, we only have one output. */
  if(p->catname==NULL) p->numout=1;


  /* Prepare the log file if the user has asked for it. */
  ui_make_log(p);
}




















/**************************************************************/
/************         Set the parameters          *************/
/**************************************************************/

void
ui_read_check_inputs_setup(int argc, char *argv[], struct cropparams *p)
{
  char *msg;
  struct timeval t1;
  struct gal_options_common_params *cp=&p->cp;


  /* Include the parameters necessary for argp from this program (`args.h')
     and for the common options to all Gnuastro (`commonopts.h'). We want
     to directly put the pointers to the fields in `p' and `cp', so we are
     simply including the header here to not have to use long macros in
     those headers which make them hard to read and modify. This also helps
     in having a clean environment: everything in those headers is only
     available within the scope of this function. */
#include <gnuastro-internal/commonopts.h>
#include "args.h"


  /* Initialize the options and necessary information.  */
  ui_initialize_options(p, program_options, gal_commonopts_options);


  /* Read the command-line options and arguments. */
  errno=0;
  if(argp_parse(&thisargp, argc, argv, 0, 0, p))
    error(EXIT_FAILURE, errno, "parsing arguments");


  /* Read the configuration files and set the common values. */
  gal_options_read_config_set(&p->cp);


  /* Read the options into the program's structure, and check them and
     their relations prior to printing. */
  ui_read_check_only_options(p);


  /* Print the option values if asked. Note that this needs to be done
     after the option checks so un-sane values are not printed in the
     output state. */
  gal_options_print_state(&p->cp);


  /* Check that the options and arguments fit well with each other. Note
     that arguments don't go in a configuration file. So this test should
     be done after (possibly) printing the option values. */
  ui_check_options_and_arguments(p);


  /* To see how long it takes to read meta-data. */
  if(!p->cp.quiet) gettimeofday(&t1, NULL);


  /* Read/allocate all the necessary starting arrays. */
  ui_preparations(p);


  /* Report timing: */
  if(!p->cp.quiet)
    {
      printf(PROGRAM_NAME" started on %s", ctime(&p->rawtime));
      asprintf(&msg, "Read metadata of %zu dataset%s.", p->numin,
              p->numin>1 ? "s" : "");
      gal_timing_report(&t1, msg, 1);
      if(p->numout>1)
        {
          asprintf(&msg, "Will try making %zu crops (from catalog).",
                   p->numout);
          gal_timing_report(NULL, msg, 1);
        }
    }
<<<<<<< HEAD
=======

>>>>>>> 8eaede05
}




















/**************************************************************/
/************      Free allocated, report         *************/
/**************************************************************/
void
ui_free_report(struct cropparams *p, struct timeval *t1)
{
  size_t i;

  /* Free the simple arrays (if they were set). */
<<<<<<< HEAD
  if(p->center) free(p->center);
=======
  gal_data_free(p->center);
>>>>>>> 8eaede05
  if(p->cp.hdu) free(p->cp.hdu);
  if(p->cathdu) free(p->cathdu);
  if(p->catname) free(p->catname);

  /* The arguments (note that the values were not allocated). */
  gal_list_str_free(p->inputs, 0);

  /* Free the name/ array.  */
  if(p->name)
    {
      for(i=0;i<p->numout;++i)
        free(p->name[i]);
      free(p->name);
    }

  /* Free the log information. */
  if(p->cp.log) gal_list_data_free(p->log);

  /* Print the final message. */
  if(!p->cp.quiet)
    gal_timing_report(t1, PROGRAM_NAME" finished in: ", 0);
}<|MERGE_RESOLUTION|>--- conflicted
+++ resolved
@@ -65,11 +65,7 @@
 argp_program_bug_address = PACKAGE_BUGREPORT;
 
 static char
-<<<<<<< HEAD
 args_doc[] = "[Crop-Identifier] ASTRdata ...";
-=======
-args_doc[] = "[Crop-identifiers] ASTRdata ...";
->>>>>>> 8eaede05
 
 const char
 doc[] = GAL_STRINGS_TOP_HELP_INFO PROGRAM_NAME" will create cutouts, "
@@ -228,13 +224,6 @@
 {
   char *outstr;
 
-<<<<<<< HEAD
-void *
-ui_parse_coordinate_mode(struct argp_option *option, char *arg,
-                         char *filename, size_t lineno, void *junk)
-{
-  char *outstr;
-=======
   /* We want to print the stored values. */
   if(lineno==-1)
     {
@@ -259,32 +248,6 @@
       return NULL;
     }
 }
->>>>>>> 8eaede05
-
-  /* We want to print the stored values. */
-  if(lineno==-1)
-    {
-      gal_checkset_allocate_copy( *(int *)(option->value)==IMGCROP_MODE_IMG
-                                  ? "img" : "wcs", &outstr );
-      return outstr;
-    }
-  else
-    {
-      if      (!strcmp(arg, "img")) *(int *)(option->value)=IMGCROP_MODE_IMG;
-      else if (!strcmp(arg, "wcs")) *(int *)(option->value)=IMGCROP_MODE_WCS;
-      else
-        error_at_line(EXIT_FAILURE, 0, filename, lineno, "`%s' (value to "
-                      "`--mode') not recognized as an input mode. "
-                      "Recognized values are `img' and `wcs'. This option "
-                      "is necessary to identify the nature of your input "
-                      "coordinates.\n\n"
-                      "Please run the following command for more "
-                      "information (press the `SPACE' key to go down and "
-                      "`q' to return to the command-line):\n\n"
-                      "    $ info gnuastro \"Crop modes\"\n", arg);
-      return NULL;
-    }
-}
 
 
 
@@ -300,25 +263,6 @@
   gal_data_t *values;
   char *str, sstr[GAL_OPTIONS_STATIC_MEM_FOR_VALUES];
 
-<<<<<<< HEAD
-/* Parse the width and center coordinates from the comman-line or
-   configuration files. */
-void *
-ui_parse_width_and_center(struct argp_option *option, char *arg,
-                          char *filename, size_t lineno, void *junk)
-{
-  size_t i, nc;
-  double *darray;
-  gal_data_t *values;
-  char *str, sstr[GAL_OPTIONS_STATIC_MEM_FOR_VALUES];
-
-  /* We want to print the stored values. */
-  if(lineno==-1)
-    {
-      /* Set the value pointer to the correct type. */
-      values = *(gal_data_t **)(option->value);
-      darray = values->array;
-=======
   /* We want to print the stored values. */
   if(lineno==-1)
     {
@@ -372,54 +316,6 @@
       return NULL;
     }
 }
->>>>>>> 8eaede05
-
-      /* Write the values into a string. */
-      nc=0;
-      for(i=0;i<values->size;++i)
-        {
-          if( nc > GAL_OPTIONS_STATIC_MEM_FOR_VALUES-100 )
-            error(EXIT_FAILURE, 0, "%s: a bug! please contact us at %s so we "
-                  "can address the problem. The number of necessary "
-                  "characters in the statically allocated string has become "
-                  "too close to %d", __func__, PACKAGE_BUGREPORT,
-                  GAL_OPTIONS_STATIC_MEM_FOR_VALUES);
-          nc += sprintf(sstr+nc, "%g,", darray[i]);
-        }
-      sstr[nc-1]='\0';
-
-      /* Copy the string into a dynamically allocated space, because it
-         will be freed later.*/
-      gal_checkset_allocate_copy(sstr, &str);
-      return str;
-    }
-  else
-    {
-      /* If the option is already set, then ignore it. */
-      if(option->set) return NULL;
-
-      /* Read the values. */
-      values=gal_options_parse_list_of_numbers(arg, filename, lineno);
-      *(gal_data_t **)(option->value) = values;
-
-      /* If we are on the width option, then make sure none of the values
-         are negative or zero. */
-      if(!strcmp(option->name, "width"))
-        {
-          darray=values->array;
-          for(i=0;i<values->size;++i)
-            if(darray[i]<=0.0f)
-              error_at_line(EXIT_FAILURE, 0, filename, lineno, "%g is <=0. "
-                            "The values to the `--width' option must be "
-                            "larger than zero. The complete input to this "
-                            "option was `%s' (%g is input number %zu)",
-                            darray[i], arg, darray[i], i+1);
-        }
-
-      /* The return value is only for printing mode. */
-      return NULL;
-    }
-}
 
 
 
@@ -449,10 +345,6 @@
 {
   int checksum;
 
-<<<<<<< HEAD
-
-=======
->>>>>>> 8eaede05
   /* Make sure that only one of the crop definitions is given. */
   checksum = ( (p->center!=NULL)
                + (p->catname!=NULL)
@@ -481,16 +373,11 @@
     }
 
 
-<<<<<<< HEAD
-  /* Section is currently only defined in image mode. */
-  if(p->section) p->mode=IMGCROP_MODE_IMG;
-=======
   /* Section is currentlyl only defined in Image mode. */
   if(p->section && p->mode!=IMGCROP_MODE_IMG)
     error(EXIT_FAILURE, 0, "The `--section' option is only available in "
           "image coordinate mode, currently it doesn't work with WCS mode. "
           "Please run with `--mode=img' and change the values accordingly");
->>>>>>> 8eaede05
 
 
   /* Sanity checks and mode setting based on the desired crop. */
@@ -516,15 +403,9 @@
          given, so we only need to check one of the two in each couple. */
       if(p->coordcol==NULL)
         error(EXIT_FAILURE, 0, "no crop center columns given to read from "
-<<<<<<< HEAD
               "the input catalog (`%s'). Please use `--coordcol' several "
               "times (depending on dimensionality) to specify the column "
               "keeping the center position the respective dimension.\n\n"
-=======
-              "the input catalog (`%s'). Please use `--coordcol' two times "
-              "to specify the column keeping the center position the "
-              "respective dimension.\n\n"
->>>>>>> 8eaede05
               "For more information on how to select columns in Gnuastro, "
               "please run the following command:\n\n"
               "    $ info gnuastro \"Selecting table columns\"", p->catname);
@@ -723,13 +604,7 @@
   gal_list_str_t *colstrs=NULL;
   gal_data_t *cols, *tmp, *corrtype=NULL;
   size_t ncoordcols, counter=0, dcounter=0, ndim=p->imgs->ndim;
-<<<<<<< HEAD
-
-
-=======
-
-
->>>>>>> 8eaede05
+
   /* See if the number of columns given for coordinates corresponds to the
      number of dimensions of the input dataset. */
   if(p->coordcol)
@@ -746,11 +621,7 @@
               (p->numin==1?" has":"s have"), ndim);
     }
   else
-<<<<<<< HEAD
-    error(EXIT_FAILURE, 0, "no coordinate columns specified. When a "
-=======
     error(EXIT_FAILURE, 0, "no coordinate columns specified. When a catalog"
->>>>>>> 8eaede05
           "is given, it is necessary to identify which columns identify "
           "the coordinate values in which dimension.\n\n"
           "You can do this by calling `--coordcol' multiple times, the "
@@ -889,10 +760,6 @@
 
 
 
-<<<<<<< HEAD
-=======
-
->>>>>>> 8eaede05
 /* Add all the columns of the log file. Just note that since this is a
    linked list, we have to add them in the opposite order. */
 static void
@@ -903,11 +770,7 @@
   /* Return if no long file was requested. */
   if(p->cp.log==0) return;
 
-<<<<<<< HEAD
-  /* Column to specify if central pixels are filled. */
-=======
   /* Column to specify if the central pixels are filled. */
->>>>>>> 8eaede05
   asprintf(&comment, "Are the central pixels filled? (1: yes, 0: no, "
            "%u: not checked)", GAL_BLANK_UINT8);
   gal_list_data_add_alloc(&p->log, NULL, GAL_TYPE_UINT8, 1, &p->numout,
@@ -1046,13 +909,6 @@
   if(p->catname || p->center)
     ui_prepare_center(p);
 
-<<<<<<< HEAD
-=======
-  /* Unify central crop methods into `p->centercoords'. */
-  if(p->catname || p->center)
-    ui_prepare_center(p);
-
->>>>>>> 8eaede05
 
   /* `ui_read_cols' set the number of output crops when a catalog was
      given, in all other cases, we only have one output. */
@@ -1158,10 +1014,6 @@
           gal_timing_report(NULL, msg, 1);
         }
     }
-<<<<<<< HEAD
-=======
-
->>>>>>> 8eaede05
 }
 
 
@@ -1192,11 +1044,7 @@
   size_t i;
 
   /* Free the simple arrays (if they were set). */
-<<<<<<< HEAD
-  if(p->center) free(p->center);
-=======
   gal_data_free(p->center);
->>>>>>> 8eaede05
   if(p->cp.hdu) free(p->cp.hdu);
   if(p->cathdu) free(p->cathdu);
   if(p->catname) free(p->catname);
