--- conflicted
+++ resolved
@@ -331,8 +331,7 @@
 
 
   /* Sort the signal to noise ratios and remove their outliers */
-<<<<<<< HEAD
-  qsort(sntable, size, sizeof *sntable, floatincreasing);
+  qsort(sntable, size, sizeof *sntable, gal_qsort_float_increasing);
 
   /* The removal of outliers was useful when the S/N was calculated
      separately on each mesh (thus there were very few
@@ -341,11 +340,7 @@
      these outliers will not play a significant role in the S/N
      threshold (unless you set unreasonably high quantiles!). So This
      is commented now. */
-  /*removeoutliers_flatcdf(sntable, &size);*/
-=======
-  qsort(sntable, size, sizeof *sntable, gal_qsort_float_increasing);
-  gal_statistics_remove_outliers_flat_cdf(sntable, &size);
->>>>>>> 4d75edad
+  /*gal_statistics_remove_outliers_flat_cdf(sntable, &size);*/
 
 
   /* Store the SN value. */
@@ -379,14 +374,7 @@
               "# The %.3f quantile has an S/N of %.4f.",
               SPACK_STRING, SPACK_NAME, ctime(&p->rawtime),
               p->up.inputname, p->cp.hdu, size, name, quant, sn);
-<<<<<<< HEAD
-      savehist(sntable, size, snhistnbins, histname, cline);
-=======
-      gal_checkset_automatic_output(p->up.inputname, suffix,
-                                    p->cp.removedirinfo, p->cp.dontdelete,
-                                    &histname);
       gal_statistics_save_hist(sntable, size, snhistnbins, histname, cline);
->>>>>>> 4d75edad
       free(histname);
     }
 }